{
  "name": "juice-shop",
  "description": "An intentionally insecure Javascript Web Application",
<<<<<<< HEAD
  "version": "2.2.1",
=======
  "version": "2.3.0",
>>>>>>> fe650fe4
  "private": true,
  "dependencies": {
    "angular": "~1.5",
    "angular-route": "~1.5",
    "angular-loader": "~1.5",
    "angular-mocks": "~1.5",
    "angular-cookies": "~1.5",
    "angular-touch": "~1.5",
    "angular-animate": "~1.5",
    "angular-bootstrap": "~1.3",
    "bootstrap": "~3.3",
    "bootswatch": "~3.3",
    "jquery": "~2.1",
    "underscore": "~1.8",
    "string": "~3.3",
    "moment": "~2.13",
    "github-fork-ribbon-css": "~0.1",
    "fontawesome": "~4.6"
  },
  "resolutions": {
    "angular": "~1.5"
  }
}<|MERGE_RESOLUTION|>--- conflicted
+++ resolved
@@ -1,11 +1,7 @@
 {
   "name": "juice-shop",
   "description": "An intentionally insecure Javascript Web Application",
-<<<<<<< HEAD
-  "version": "2.2.1",
-=======
   "version": "2.3.0",
->>>>>>> fe650fe4
   "private": true,
   "dependencies": {
     "angular": "~1.5",
