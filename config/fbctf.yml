--- conflicted
+++ resolved
@@ -242,11 +242,9 @@
     dlpPastebinDataLeakChallenge:
       name: Turkmenistan
       code: TK
-<<<<<<< HEAD
     videoXssChallenge:
       name: Pakistan
       code: PK
-=======
     recyclesMissingItemChallenge:
       name: Uganda
       code: UG
@@ -261,5 +259,4 @@
       code: CM
     privacyPolicyProofChallenge:
       name: Namibia
-      code: NA
->>>>>>> aabf41a5
+      code: NA