application:
  logo: JuiceShopCTF_Logo.png
  favicon: favicon_ctf.ico
  showVersionNumber: false
  showGitHubLinks: false
  localBackupEnabled: false
  welcomeBanner:
    showOnFirstStart: false
challenges:
  showHints: false
hackingInstructor:
  isEnabled: false
ctf:
  showFlagsInNotifications: true
  showCountryDetailsInNotifications: both
  countryMapping:
    scoreBoardChallenge:
      name: Canada
      code: CA
    errorHandlingChallenge:
      name: Austria
      code: AT
    forgedReviewChallenge:
      name: Israel
      code: IL
    loginAdminChallenge:
      name: Russian Federation
      code: RU
    loginJimChallenge:
      name: Honduras
      code: HN
    loginBenderChallenge:
      name: Guatemala
      code: GT
    localXssChallenge:
      name: Germany
      code: DE
    reflectedXssChallenge:
      name: Uruguay
      code: UY
    persistedXssUserChallenge:
      name: Myanmar
      code: MM
    persistedXssFeedbackChallenge:
      name: Costa Rica
      code: CR
    restfulXssChallenge:
      name: Paraguay
      code: PY
    unionSqlInjectionChallenge:
      name: Slovakia
      code: SK
    weakPasswordChallenge:
      name: Madagascar
      code: MG
    feedbackChallenge:
      name: Belize
      code: BZ
    forgedFeedbackChallenge:
      name: Korea (Democratic People's Republic of)
      code: KP
    redirectCryptoCurrencyChallenge:
      name: Korea
      code: KR
    redirectChallenge:
      name: Belarus
      code: BY
    basketAccessChallenge:
      name: Bolivia
      code: BO
    negativeOrderChallenge:
      name: Switzerland
      code: CH
    directoryListingChallenge:
      name: Peru
      code: PE
    forgottenDevBackupChallenge:
      name: Ukraine
      code: UA
    forgottenBackupChallenge:
      name: United States of America
      code: US
    adminSectionChallenge:
      name: Turkey
      code: TR
    changePasswordBenderChallenge:
      name: Suriname
      code: SR
    changeProductChallenge:
      name: Colombia
      code: CO
    knownVulnerableComponentChallenge:
      name: Poland
      code: PL
    weirdCryptoChallenge:
      name: Ecuador
      code: EC
    easterEggLevelOneChallenge:
      name: Sri Lanka
      code: LK
    easterEggLevelTwoChallenge:
      name: Eritrea
      code: ER
    forgedCouponChallenge:
      name: Panama
      code: PA
    christmasSpecialChallenge:
      name: Falkland Islands (Malvinas)
      code: FK
    uploadSizeChallenge:
      name: French Guiana
      code: GF
    uploadTypeChallenge:
      name: Saudi Arabia
      code: SA
    fileWriteChallenge:
      name: Iran
      code: IR
    extraLanguageChallenge:
      name: Australia
      code: AU
    captchaBypassChallenge:
      name: Côte d'Ivoire
      code: CI
    zeroStarsChallenge:
      name: Argentina
      code: AR
    continueCodeChallenge:
      name: Malaysia
      code: MY
    oauthUserPasswordChallenge:
      name: South Sudan
      code: SS
    loginCisoChallenge:
      name: Angola
      code: AO
    loginSupportChallenge:
      name: Croatia
      code: HR
    loginRapperChallenge:
      name: Albania
      code: AL
    premiumPaywallChallenge:
      name: Algeria
      code: DZ
    resetPasswordJimChallenge:
      name: Dominican Republic
      code: DO
    resetPasswordBenderChallenge:
      name: Moldova
      code: MD
    resetPasswordMortyChallenge:
      name: Czech Republic
      code: CZ
    resetPasswordBjoernChallenge:
      name: Georgia
      code: GE
    noSqlCommandChallenge:
      name: Trinidad and Tobago
      code: TT
    noSqlReviewsChallenge:
      name: United Arab Emirates
      code: AE
    noSqlOrdersChallenge:
      name: Estonia
      code: EE
    retrieveBlueprintChallenge:
      name: Venezuela
      code: VE
    typosquattingNpmChallenge:
      name: Nicaragua
      code: NI
    typosquattingAngularChallenge:
      name: Senegal
      code: SN
    jwtUnsignedChallenge:
      name: New Zealand
      code: NZ
    jwtForgedChallenge:
      name: Mongolia
      code: MN
    misplacedSignatureFileChallenge:
      name: Nepal
      code: NP
    deprecatedInterfaceChallenge:
      name: Morocco
      code: MA
    xxeFileDisclosureChallenge:
      name: Iraq
      code: IQ
    xxeDosChallenge:
      name: China
      code: CN
    rceChallenge:
      name: Brazil
      code: BR
    rceOccupyChallenge:
      name: India
      code: IN
    tokenSaleChallenge:
      name: United Kingdom
      code: GB
    securityPolicyChallenge:
      name: Spain
      code: ES
    hiddenImageChallenge:
      name: Lithuania
      code: LT
    supplyChainAttackChallenge:
      name: Togo
      code: TG
    timingAttackChallenge:
      name: Egypt
      code: EG
    basketManipulateChallenge:
      name: Bhutan
      code: BT
    emailLeakChallenge:
      name: Bahamas
      code: BH
    registerAdminChallenge:
      name: Jamaica
      code: JA
    httpHeaderXssChallenge:
      name: Puerto Rico
      code: PR
    sstiChallenge:
      name: Indonesia
      code: ID
    ssrfChallenge:
      name: Thailand
      code: TH
    loginAmyChallenge:
      name: Andorra
      code: AD
    usernameXssChallenge:
      name: Azerbaijan
      code: AZ
    resetPasswordBjoernOwaspChallenge:
      name: Kazakhstan
      code: KZ
    accessLogDisclosureChallenge:
      name: Singapore
      code: SG
    dlpPasswordSprayingChallenge:
      name: Chad
      code: TD
    dlpPastebinDataLeakChallenge:
      name: Turkmenistan
      code: TK
    videoXssChallenge:
      name: Pakistan
      code: PK
    twoFactorAuthUnsafeSecretStorageChallenge:
      name: Sweden
      code: SE
    manipulateClockChallenge:
      name: Vatican City
      code: VC
    privacyPolicyChallenge:
      name: Cameroon
      code: CM
    privacyPolicyProofChallenge:
      name: Namibia
      code: NA
    passwordRepeatChallenge:
      name: Guyana
      code: GY
    dataExportChallenge:
      name: Cambodia
      code: CB
    ghostLoginChallenge:
      name: Taiwan
      code: TW
    dbSchemaChallenge:
      name: Brunei
      code: BN
    ephemeralAccountantChallenge:
      name: Denmark
      code: DK
    missingEncodingChallenge:
      name: Armenia
      code: AM
    svgInjectionChallenge:
      name: Tunisia
      code: TN
    exposedMetricsChallenge:
      name: Japan
      code: JP
    freeDeluxeChallenge:
      name: Vietnam
      code: VN
    csrfChallenge:
      name: Luxembourg
      code: LU
    xssBonusChallenge:
      name: Ethiopia
      code: ET
    resetPasswordUvoginChallenge:
      name: Republic of South Africa
      code: RSA
    geoStalkingMetaChallenge:
      name: Belgium
      code: BE
    geoStalkingVisualChallenge:
      name: The Netherlands
      code: NL
<<<<<<< HEAD
    killJuicyChallenge:
      name: Czechoslovakia
      code: CSK
=======
    nullByteChallenge:
      name: Burundi
      code: BI
>>>>>>> 9fa805f6
<|MERGE_RESOLUTION|>--- conflicted
+++ resolved
@@ -305,12 +305,9 @@
     geoStalkingVisualChallenge:
       name: The Netherlands
       code: NL
-<<<<<<< HEAD
     killJuicyChallenge:
       name: Czechoslovakia
       code: CSK
-=======
     nullByteChallenge:
       name: Burundi
-      code: BI
->>>>>>> 9fa805f6
+      code: BI