--- conflicted
+++ resolved
@@ -52,11 +52,7 @@
   "LABEL_NAME": "Namn",
   "LABEL_DESCRIPTION": "Beskrivning",
   "LABEL_PRICE": "Pris",
-<<<<<<< HEAD
-  "LABEL_BONUS": "Bonus",
-=======
   "LABEL_BONUS": "Premie",
->>>>>>> 068a2a50
   "LABEL_IMAGE": "Bild",
   "TITLE_BASKET": "Din varukorg",
   "LABEL_QUANTITY": "Antal",
