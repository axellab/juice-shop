{
  "LANGUAGE": "English",
  "NAV_SEARCH": "Search",
  "SEARCH_PLACEHOLDER": "Search...",
  "NAV_COMPLAIN": "Complain",
  "TITLE_LOGIN": "Login",
  "MANDATORY_EMAIL": "Please provide an email address.",
  "MANDATORY_PASSWORD": "Please provide a password.",
  "LABEL_EMAIL": "Email",
  "LABEL_PASSWORD": "Password",
  "BTN_LOGIN": "Log in",
  "BTN_GOOGLE_LOGIN": "Log in with Google",
  "REMEMBER_ME": "Remember me",
  "NO_CUSTOMER": "Not yet a customer?",
  "TITLE_REGISTRATION": "User Registration",
  "INVALID_EMAIL": "Email address is not valid.",
  "SECURITY_ANSWER": "Answer",
  "MANDATORY_PASSWORD_REPEAT": "Please repeat your password.",
  "INVALID_PASSWORD_LENGTH": "Password must be {{length}} characters long.",
  "LABEL_PASSWORD_REPEAT": "Repeat Password",
  "PASSWORDS_NOT_MATCHING": "Passwords do not match",
  "BTN_REGISTER": "Register",
  "CONFIRM_REGISTER": "Registration completed successfully. You can now log in.",
  "TITLE_LOGOUT": "Logout",
  "CONFIRM_LOGGED_OUT": "You have been logged out.",
  "TITLE_CONTACT": "Contact",
  "MANDATORY_COMMENT": "Please provide a comment.",
  "INVALID_COMMENT_LENGTH": "Comment length must be {{length}} characters.",
  "MAX_TEXTAREA_LENGTH": "Max. {{length}} characters",
  "MANDATORY_RATING": "Please provide a rating.",
  "MANDATORY_CAPTCHA": "Please enter the result of the CAPTCHA.",
  "INVALID_CAPTCHA": "Invalid CAPTCHA code",
  "LABEL_AUTHOR": "Author",
  "LABEL_COMMENT": "Comment",
  "LABEL_RATING": "Rating",
  "LABEL_WHAT_IS": "What is",
  "BTN_SUBMIT": "Submit",
  "TITLE_ABOUT": "About Us",
  "SECTION_CORPORATE_HISTORY": "Corporate History & Policy",
  "SECTION_CUSTOMER_FEEDBACK": "Customer Feedback",
  "SECTION_SOCIAL_MEDIA": "Follow us on Social Media",
  "LINK_TERMS_OF_USE": "Check out our boring terms of use if you are interested in such lame stuff.",
  "TITLE_ADMINISTRATION": "Administration",
  "SECTION_USER": "Registered Users",
  "LABEL_USER": "User",
  "LABEL_CREATED_AT": "Created at",
  "LABEL_UPDATED_AT": "Updated at",
  "BTN_CLOSE": "Close",
  "TITLE_SEARCH_RESULTS": "Search Results",
  "TITLE_ALL_PRODUCTS": "All Products",
  "BASKET_ADD_SAME_PRODUCT": "Added another {{product}} to basket.",
  "BASKET_ADD_PRODUCT": "Placed {{product}} into basket.",
  "LABEL_PRODUCT": "Product",
  "LABEL_PRODUCT_ORDERED": "Ordered products",
  "LABEL_EXPECTED_DELIVERY": "Expected Delivery",
  "LABEL_DAYS": "Days",
  "LABEL_NAME": "Name",
  "LABEL_DESCRIPTION": "Description",
  "LABEL_PRICE": "Price",
  "LABEL_BONUS": "Bonus",
  "LABEL_IMAGE": "Image",
  "TITLE_BASKET": "Your Basket",
  "LABEL_QUANTITY": "Quantity",
  "LABEL_TOTAL_PRICE": "Total Price",
  "CHECKOUT_FOR_BONUS_POINTS": "You will gain {{bonus}} Bonus Points from this order!",
  "BTN_CHECKOUT": "Checkout",
  "BTN_CREDIT_CARD": "Credit Card",
  "INVALID_COUPON_LENGTH": "Coupon code must be {{length}} characters long.",
  "LABEL_COUPON": "Coupon",
  "FOLLOW_FOR_MONTHLY_COUPONS": "Need a coupon code? Follow us on <a href='{{twitter}}' target='_blank'>Twitter</a> or <a href='{{facebook}}' target='_blank'>Facebook</a> for monthly coupons and other spam!",
  "BTN_REDEEM": "Redeem",
  "THANKS_FOR_SUPPORT": "Thank you for supporting {{juiceshop}}!",
  "THANKS_FOR_SUPPORT_CUSTOMIZED": "Thank you for supporting the open source project behind {{appname}}!",
  "LABEL_PAYMENT": "Payment",
  "LABEL_MERCHANDISE": "Merchandise",
  "OFFICIAL_MERCHANDISE_STORES": "Official stores for {{juiceshop}} apparel, mugs and stickers!",
  "OFFICIAL_MERCHANDISE_STORES_CUSTOMIZED": "Official stores for apparel, mugs and stickers of the open source project behind {{appname}}!",
  "DISCOUNT_APPLIED": "Your discount of {{discount}}% will be applied during checkout.",
  "TITLE_CHANGE_PASSWORD": "Change Password",
  "MANDATORY_CURRENT_PASSWORD": "Please provide your current password.",
  "MANDATORY_NEW_PASSWORD": "Please provide your new password.",
  "LABEL_CURRENT_PASSWORD": "Current Password",
  "LABEL_NEW_PASSWORD": "New Password",
  "LABEL_REPEAT_NEW_PASSWORD": "Repeat New Password",
  "BTN_CHANGE": "Change",
  "LABEL_CAPTCHA": "CAPTCHA",
  "ENTER_CAPTCHA": "Enter CAPTCHA",
  "TITLE_COMPLAIN": "File Complaint",
  "MANDATORY_MESSAGE": "Please provide a text.",
  "INVALID_MESSAGE_LENGTH": "Text length must be {{length}} characters.",
  "INVALID_FILE_SIZE": "File too large. Maximum {{size}} allowed.",
  "INVALID_FILE_TYPE": "Forbidden file type. Only {{type}} allowed.",
  "LABEL_CUSTOMER": "Customer",
  "LABEL_MESSAGE": "Message",
  "LABEL_INVOICE": "Invoice",
  "TITLE_SCORE_BOARD": "Score Board",
  "LABEL_DIFFICULTY": "Difficulty",
  "LABEL_CATEGORY": "Category",
  "LABEL_CHALLENGES": "Challenges",
  "LABEL_STATUS": "Status",
  "STATUS_UNSOLVED": "unsolved",
  "STATUS_SOLVED": "solved",
  "STATUS_UNAVAILABLE": "unavailable",
  "CALL_FOR_CONTRIBUTIONS": "Got an idea for a new challenge? Found a vulnerability that is not tracked here? Let us know via <a href='http://gitter.im/bkimminich/juice-shop'><i class='fab fa-gitter'></i>Gitter.im</a> community chat or by opening a <a href='https://github.com/bkimminich/juice-shop/issues'><i class='fab fa-github'></i>GitHub</a> issue!",
  "CHALLENGE_SOLVED": "You successfully solved a challenge: {{challenge}}",
  "INVALID_CONTINUE_CODE": "Invalid continue code.",
  "CONFIRM_LOGGED_IN_VIA_OAUTH2": "You have been logged in via OAuth 2.0 provider.",
  "HOME_LINK_MESSAGE": "If you are not automatically redirected, please click here: {{home}}",
  "TITLE_BITCOIN_ADDRESS": "Bitcoin Address",
  "TITLE_DASH_ADDRESS": "Dash Address",
  "TITLE_ETHER_ADDRESS": "Ether Address",
  "NOTIFICATION_RESEND_INSTRUCTIONS": "Click to repeat the notification containing the solution-code for this challenge.",
  "COPY_TO_CLIPBOARD": "Copy to clipboard",
  "COPY_SUCCESS": "Copied!",
  "NAV_RECYCLE": "Recycle",
  "TITLE_RECYCLE": "Request Recycling Box",
  "LABEL_REQUESTOR": "Requestor",
  "LABEL_RECYCLE_QUANTITY": "Quantity",
  "LABEL_DELIVERY_ADDRESS": "Delivery Address",
  "LABEL_PICKUP_ADDRESS": "Pickup Address",
  "INVALID_ADDRESS_LENGTH": "Address length must be {{length}} characters.",
  "INVALID_QUANTITY": "Quantity must be {{range}} liters.",
  "MANDATORY_ADDRESS": "Please provide an address.",
  "MANDATORY_QUANTITY": "Please provide a quantity.",
  "IN_LITERS_PLACEHOLDER": "...in liters",
  "REQUEST_PICKUP": "Please pickup at above address instead of sending a recycle box.",
  "LABEL_PICKUP_DATE": "Pickup Date",
  "SECTION_RECYCLING": "Recycling Requests",
  "LABEL_ADDRESS": "Address",
  "SECTION_PRESS_JUICE_RESPONSIBLY": "You hug trees. We save money. Win-win!",
  "LABEL_SECURITY_QUESTION": "Security Question",
  "CANNOT_BE_CHANGED_LATER": "This cannot be changed later!",
  "MANDATORY_SECURITY_QUESTION": "Please select a security question.",
  "MANDATORY_SECURITY_ANSWER": "Please provide an answer to your security question.",
  "FORGOT_PASSWORD": "Forgot your password?",
  "TITLE_FORGOT_PASSWORD": "Forgot Password",
  "NOTIFICATION_SERVER_STARTED": "The server has been restarted",
  "AUTO_RESTORED_PROGRESS": "Your previous hacking progress has been restored automatically.",
  "AUTO_RESTORE_PROGRESS_FAILED": "Restoring your previous hacking progress failed: {{error}}",
  "RESET_HACKING_PROGRESS": "Delete cookie to clear hacking progress",
  "RESTART_REQUIRED": "You now have to manually restart the application to start over!",
  "LABEL_EDIT_REVIEW": "Edit Review",
  "LABEL_REVIEW": "Review",
  "LABEL_REVIEWS": "Reviews",
  "LABEL_ADD_REVIEW_FOR_PRODUCT": "Add a review for this product",
  "LABEL_NO_REVIEWS": "No Reviews",
  "TITLE_TOKENSALE": "Token Sale",
  "SECTION_ICO": "Initial Coin Offering for <strong><i class='fab fa-bitcoin'></i> {{juicycoin}}</strong>",
  "ICO_FAQ": "FAQ about our ICO",
  "SECTION_WHITEPAPER": "Whitepaper",
  "WHITEPAPER_REFERENCES": "Instead of reinventing the square coin, we just refer to existing brilliant whitepapers!",
  "SECTION_SALES_PITCH": "Convincing ICO Sales Pitch",
  "GIVE_US_ALL_YOUR_MONEY": "Give us all your money.",
  "ICO_FAQ_QUESTION": "Can I really get rich with <strong><i class='fab fa-bitcoin'></i> {{juicycoin}}</strong>?",
  "ICO_FAQ_ANSWER": "Of course you can! We would never lie to you!",
  "TITLE_TRACK_ORDERS": "Track Orders",
  "LABEL_ORDER_ID": "Order ID",
  "BTN_TRACK": "Track",
  "LAST_LOGIN_IP": "Last Login IP",
  "BTN_EDIT": "Edit",
  "INVALID_DATE": "Please provide a valid date.",
  "SECURITY_ANSWER_PLACEHOLDER": "Answer to your security question",
  "MANDATORY_ORDER_ID": "Please provide an Order ID.",
  "BTN_SHOW_SOLVED": "Show solved",
  "TITLE_TWO_FACTOR_AUTH_ENTER": "Enter the 6 digit token from your 2FA app",
  "LABEL_TWO_FACTOR_AUTH_TOKEN": "2FA Token",
  "CONFIRM_2FA_SETUP": "Setup of Two-Factor Authentication successfully completed.",
  "CONFIRM_2FA_DISABLE": "Two-Factor Authentication has been removed.",
  "INVALID_TWO_FACTOR_AUTH_TOKEN": "The token appears to be invalid.",
  "UNAUTHORIZED_PAGE_ACCESS_ERROR": "You are not allowed to access this page!",
  "TITLE_PRIVACY_POLICY": "Privacy Policy",
  "TITLE_TWO_FACTOR_AUTHENTICATION": "Two Factor Authentication",
  "TITLE_REQUEST_DATA_EXPORT": "Request Data Export",
  "PRIVACY_AND_SECURITY": "Privacy & Security",
  "MENU": "Menu",
  "LABEL_OR": "or",
  "COMPANY": "Company",
  "ADD_BASKET": "Add to Basket",
  "BTN_SHOW_ALL": "Show all",
  "BTN_HIDE_ALL": "Hide all",
  "TYPE_THESE_LETTERS": "Type these {{length}} letters",
  "BTN_REQUEST": "Request",
  "EXPORT_LABEL": "Export Format",
  "ACCOUNT": "Account",
  "TITLE_TWO_FACTOR_AUTH_CONFIG": "2FA Configuration",
  "LABEL_CONFIRM_CURRENT_PASSWORD": "Confirm your current password",
  "LABEL_INITIAL_2FA_TOKEN": "Initial token from your authenticator",
  "INITIAL_CODE": "Initial Token",
  "INITIAL_TOKEN_TOOLTIP": "The token to be entered from the authenticator must have 6 digits.",
  "2FA_ENTER_CODE_PLACEHOLDER": "Please enter your 2FA token",
  "INITIAL_CODE_PLACEHOLDER": "Please enter your initial token",
  "2FA_AUTH_SETUP_INSTRUCTIONS": "Secure your account with an additional factor. Scan the QR code into an authenticator app supporting TOTP (e.g. Google Authenticator) to get started.",
  "2FA_SETUP_ERROR": "Failed to change 2FA setup. Check if you entered your password (and token) correctly.",
  "2FA_SUCCESSFUL_SETUP": "You have enabled 2FA for your account. Thank you for taking the time to keep your juices safe!",
  "REMOVE_TWO_FACTOR_AUTH": "Remove 2FA from your account",
  "BTN_REMOVE": "Remove",
  "MANDATORY_REVIEW": "Please provide a review text.",
  "WRITE_REVIEW": "Write a review",
  "WRITE_REVIEW_PLACEHOLDER": "What did you like or dislike?",
  "EMPTY_REVIEW_LIST": "There is no review for this product yet.",
  "EMPTY_SEARCH_RESULT": "Try adjusting your search to find what you're looking for.",
  "NO_SEARCH_RESULT": "No results found",
  "DATA_SUBJECT_TITLE": "Request Data Erasure",
  "GDPR_HEADING": "Data Erasure Request (Art. 17 GDPR)",
  "GDPR_MESSAGE": "We take data security, customer privacy, and legal compliance very serious. In accordance with GDPR we allow you to request complete erasure of your account and any associated data.",
  "DELETE_DATA_LABEL": "Delete User Data",
  "ADD_NEW_ADDRESS": "Add New Address",
  "LABEL_COUNTRY": "Country",
  "LABEL_MOBILE_NUMBER": "Mobile Number",
  "LABEL_ZIP_CODE": "ZIP Code",
  "LABEL_CITY": "City",
  "LABEL_STATE": "State",
  "STATE_PLACEHOLDER": "Please provide a state.",
  "LABEL_GO_BACK": "Go Back",
  "TITLE_SELECT_ADDRESS": "Select an address",
  "USE_THIS_ADDRESS": "Use this address",
  "BTN_DELETE": "Delete",
  "MANDATORY_COUNTRY": "Please provide a country.",
  "MANDATORY_NAME": "Please provide a name.",
  "MANDATORY_NUMBER": "Please provide a mobile number.",
  "MANDATORY_ZIP": "Please provide a ZIP code.",
  "MANDATORY_CITY": "Please provide a city.",
  "INVALID_MOBILE_NUMBER": "Mobile number must match {{range}} format.",
  "UNAUTHORIZED_ACCESS_ERROR": "Please login to view this page.",
  "SEARCH_PROCESSING": "Searching for products",
  "STOCK": "Stock",
  "UNITS": "units",
  "ACCOUNTING": "Accounting",
  "CONFIRM_ERASURE_REQUEST": "Sorry to see you leave! Your erasure request will be processed shortly.",
  "INFO_HACKING_INSTRUCTOR": "Start an interactive hacking tutorial for this challenge.",
  "SCORE_BOARD_HACKING_INSTRUCTOR": "Launch a tutorial to get you started hacking the Juice Shop.",
  "BTN_DISMISS": "Dismiss",
  "SIDENAV_HINT": "Open side menu",
  "LANGUAGE_SEL_HINT": "Choose language",
  "PLACE_ORDER_AND_PAY": "Place your order and pay",
  "ORDER_SUMMARY": "Order Summary",
  "ITEMS": "Items",
  "DELIVERY": "Delivery",
  "PROMOTION": "Promotion",
  "MY_SAVED_ADRESSES": "My saved addresses",
  "BTN_HIDE": "Hide",
<<<<<<< HEAD
  "WELCOME_BANNER_DESCRIPTION": "<p>Being a web application with a vast number of intended security vulnerabilities, the <strong>{{appname}}</strong> is supposed to be the opposite of a best practice or template application for web developers: It is an awareness, training, demonstration and exercise tool for security risks in modern web applications. The <strong>{{appname}}</strong> is an open-source project hosted by the non-profit <a href='https://owasp.org' target='_blank'>Open Web Application Security Project (OWASP)</a> and is developed and maintained by volunteers. Check out the link below for more information and documentation on the project.</p><h1><a href='http://owasp-juice.shop' target='_blank'>http://owasp-juice.shop</a></h1>",
=======
>>>>>>> 1ec79968
  "YOUR_SAVED_CARDS": "Your saved cards",
  "LABEL_CARD_NUMBER": "Card Number",
  "LABEL_EXPIRES_ON": "Expires On",
  "ADD_NEW_CARD": "Add new card",
  "ADD_NEW_CARD_DESCRIPTION": "Add a credit or debit card",
  "ADD_A_COUPON": "Add a coupon",
  "OTHER_PAYMENT_OPTIONS": "Other payment options",
  "VOUCHERS_AND_PROMOTIONAL_CODE": "Add a coupon code to receive discounts",
<<<<<<< HEAD
  "LABEL_CVV": "CVV",
=======
>>>>>>> 1ec79968
  "LABEL_EXPIRY_MONTH": "Expiry Month",
  "LABEL_EXPIRY_YEAR": "Expiry Year",
  "MANDATORY_CARD_NUMBER": "Please enter your card number.",
  "MANDATORY_EXPIRY_MONTH": "Please enter an expiry month.",
  "MANDATORY_EXPIRY_YEAR": "Please enter an expiry year.",
  "VALID_CARD_NUMBER": "Please enter a valid sixteen digit card number.",
  "LABEL_CONTINUE": "Continue",
  "REVIEW_ALERT": "You can review this order before it is finalized.",
  "MY_PAYMENT_OPTIONS": "My Payment Options",
  "BTN_SAVE": "Save",
  "LABEL_RESULT": "Result",
  "IP_ADDRESS": "IP Address",
  "WRITE_MESSAGE_PLACEHOLDER" : "What would you like to tell us?",
  "SHOW_PWD_TOOLTIP": "Show password",
  "HIDE_PWD_TOOLTIP": "Hide password",
  "DATA_EXPORT_HINT": "(Your data export will open in a new Browser window.)",
  "LABEL_SOLD_OUT": "Sold Out",
  "LABEL_ONLY_QUANTITY_LEFT": "Only {{quantity}} left",
  "THANKS_FOR_PURCHASE": "Thank you for your purchase!",
  "PURCHASE_COMMENT_PREFIX": "Your order has been placed and is being processed. You can check for status updates on our",
  "PURCHASE_COMMENT_SUFFIX": "page.",
  "BONUS_POINTS_COUNT": "You have gained {{bonus}} Bonus Points from this order!",
  "ESTIMATED_TIME_OF_DELIVERY": "Your order will be delivered in {{numberdays}} days.",
  "PRINT_ORDER_CONFIRMATION": "Print Order Confirmation",
  "CARD_ENDING_IN": "Card ending in",
  "CARD_HOLDER": "Card Holder",
  "PAYMENT_METHOD": "Payment Method",
  "PHONE_NUMBER": "Phone Number"
}<|MERGE_RESOLUTION|>--- conflicted
+++ resolved
@@ -239,10 +239,6 @@
   "PROMOTION": "Promotion",
   "MY_SAVED_ADRESSES": "My saved addresses",
   "BTN_HIDE": "Hide",
-<<<<<<< HEAD
-  "WELCOME_BANNER_DESCRIPTION": "<p>Being a web application with a vast number of intended security vulnerabilities, the <strong>{{appname}}</strong> is supposed to be the opposite of a best practice or template application for web developers: It is an awareness, training, demonstration and exercise tool for security risks in modern web applications. The <strong>{{appname}}</strong> is an open-source project hosted by the non-profit <a href='https://owasp.org' target='_blank'>Open Web Application Security Project (OWASP)</a> and is developed and maintained by volunteers. Check out the link below for more information and documentation on the project.</p><h1><a href='http://owasp-juice.shop' target='_blank'>http://owasp-juice.shop</a></h1>",
-=======
->>>>>>> 1ec79968
   "YOUR_SAVED_CARDS": "Your saved cards",
   "LABEL_CARD_NUMBER": "Card Number",
   "LABEL_EXPIRES_ON": "Expires On",
@@ -251,10 +247,6 @@
   "ADD_A_COUPON": "Add a coupon",
   "OTHER_PAYMENT_OPTIONS": "Other payment options",
   "VOUCHERS_AND_PROMOTIONAL_CODE": "Add a coupon code to receive discounts",
-<<<<<<< HEAD
-  "LABEL_CVV": "CVV",
-=======
->>>>>>> 1ec79968
   "LABEL_EXPIRY_MONTH": "Expiry Month",
   "LABEL_EXPIRY_YEAR": "Expiry Year",
   "MANDATORY_CARD_NUMBER": "Please enter your card number.",
