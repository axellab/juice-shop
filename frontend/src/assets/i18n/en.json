--- conflicted
+++ resolved
@@ -239,15 +239,12 @@
   "BTN_DISMISS": "Dismiss",
   "SIDENAV_HINT": "Open side menu",
   "LANGUAGE_SEL_HINT": "Choose language",
-<<<<<<< HEAD
   "PLACE_ORDER_AND_PAY": "Place Your Order and Pay",
   "ORDER_SUMMARY": "Order Summary",
   "ITEMS": "Items",
   "DELIVERY": "Delivery",
   "PROMOTION": "Promotion",
-=======
   "MY_SAVED_ADRESSES": "My saved addresses",
->>>>>>> 91ddf0d5
   "BTN_HIDE": "Hide",
   "WELCOME_BANNER_DESCRIPTION": "<p>Being a web application with a vast number of intended security vulnerabilities, the <strong>{{appname}}</strong> is supposed to be the opposite of a best practice or template application for web developers: It is an awareness, training, demonstration and exercise tool for security risks in modern web applications. The <strong>{{appname}}</strong> is an open-source project hosted by the non-profit <a href='https://owasp.org' target='_blank'>Open Web Application Security Project (OWASP)</a> and is developed and maintained by volunteers. Check out the link below for more information and documentation on the project.</p><h1><a href='http://owasp-juice.shop' target='_blank'>http://owasp-juice.shop</a></h1>",
   "YOUR_SAVED_CARDS": "Your saved cards",
