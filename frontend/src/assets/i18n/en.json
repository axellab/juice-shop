{
  "LANGUAGE": "English",
  "NAV_SEARCH": "Search",
  "SEARCH_PLACEHOLDER": "Search...",
  "NAV_COMPLAIN": "Complain?",
  "TITLE_LOGIN": "Login",
  "MANDATORY_EMAIL": "Please provide an email address.",
  "MANDATORY_PASSWORD": "Please provide a password.",
  "LABEL_EMAIL": "Email",
  "LABEL_PASSWORD": "Password",
  "BTN_LOGIN": "Log in",
  "BTN_GOOGLE_LOGIN": "Log in with Google",
  "REMEMBER_ME": "Remember me",
  "NO_CUSTOMER": "Not yet a customer?",
  "TITLE_REGISTRATION": "User Registration",
  "INVALID_EMAIL": "Email address is not valid.",
  "SECURITY_ANSWER": "Answer",
  "MANDATORY_PASSWORD_REPEAT": "Please repeat your password.",
  "INVALID_PASSWORD_LENGTH": "Password must be {{length}} characters long.",
  "LABEL_PASSWORD_REPEAT": "Repeat Password",
  "PASSWORDS_NOT_MATCHING": "Passwords do not match",
  "BTN_REGISTER": "Register",
  "CONFIRM_REGISTER": "Registration completed successfully. You can now log in.",
  "TITLE_LOGOUT": "Logout",
  "CONFIRM_LOGGED_OUT": "You have been logged out.",
  "TITLE_CONTACT": "Contact",
  "MANDATORY_COMMENT": "Please provide a comment.",
  "INVALID_COMMENT_LENGTH": "Comment length must be {{length}} characters.",
  "MANDATORY_RATING": "Please provide a rating.",
  "MANDATORY_CAPTCHA": "Please enter the result of the CAPTCHA.",
  "LABEL_AUTHOR": "Author",
  "LABEL_COMMENT": "Comment",
  "LABEL_RATING": "Rating",
  "LABEL_WHAT_IS": "What is",
  "BTN_SUBMIT": "Submit",
  "TITLE_ABOUT": "About Us",
  "SECTION_CORPORATE_HISTORY": "Corporate History & Policy",
  "SECTION_CUSTOMER_FEEDBACK": "Customer Feedback",
  "SECTION_SOCIAL_MEDIA": "Follow us on Social Media",
  "LINK_TERMS_OF_USE": "Check out our boring terms of use if you are interested in such lame stuff.",
  "TITLE_ADMINISTRATION": "Administration",
  "SECTION_USER": "Registered Users",
  "LABEL_USER": "User",
  "LABEL_CREATED_AT": "Created at",
  "LABEL_UPDATED_AT": "Updated at",
  "BTN_CLOSE": "Close",
  "TITLE_SEARCH_RESULTS": "Search Results",
  "TITLE_ALL_PRODUCTS": "All Products",
  "BASKET_ADD_SAME_PRODUCT": "Added another {{product}} to basket.",
  "BASKET_ADD_PRODUCT": "Placed {{product}} into basket.",
  "LABEL_PRODUCT": "Product",
  "LABEL_PRODUCT_ORDERED": "Ordered products",
  "LABEL_EXPECTED_DELIVERY": "Expected Delivery",
  "LABEL_DAYS": "Days",
  "LABEL_NAME": "Name",
  "LABEL_DESCRIPTION": "Description",
  "LABEL_PRICE": "Price",
  "LABEL_BONUS": "Bonus",
  "LABEL_IMAGE": "Image",
  "TITLE_BASKET": "Your Basket",
  "LABEL_QUANTITY": "Quantity",
  "LABEL_TOTAL_PRICE": "Total Price",
  "CHECKOUT_FOR_BONUS_POINTS": "You will gain {{bonus}} Bonus Points from this order!",
  "BTN_CHECKOUT": "Checkout",
  "BTN_CREDIT_CARD": "Credit Card",
  "INVALID_COUPON_LENGTH": "Coupon code must be {{length}} characters long.",
  "LABEL_COUPON": "Coupon",
  "FOLLOW_FOR_MONTHLY_COUPONS": "Need a coupon code? Follow us on <a href='{{twitter}}' target='_blank'>Twitter</a> or <a href='{{facebook}}' target='_blank'>Facebook</a> for monthly coupons and other spam!",
  "BTN_REDEEM": "Redeem",
  "THANKS_FOR_SUPPORT": "Thank you for supporting {{juiceshop}}!",
  "THANKS_FOR_SUPPORT_CUSTOMIZED": "Thank you for supporting the open source project behind {{appname}}!",
  "LABEL_PAYMENT": "Payment",
  "LABEL_MERCHANDISE": "Merchandise",
  "OFFICIAL_MERCHANDISE_STORES": "Official stores for {{juiceshop}} apparel, mugs and stickers!",
  "OFFICIAL_MERCHANDISE_STORES_CUSTOMIZED": "Official stores for apparel, mugs and stickers of the open source project behind {{appname}}!",
  "DISCOUNT_APPLIED": "Your discount of {{discount}}% will be applied during checkout.",
  "TITLE_CHANGE_PASSWORD": "Change Password",
  "MANDATORY_CURRENT_PASSWORD": "Please provide your current password.",
  "MANDATORY_NEW_PASSWORD": "Please provide your new password.",
  "LABEL_CURRENT_PASSWORD": "Current Password",
  "LABEL_NEW_PASSWORD": "New Password",
  "LABEL_REPEAT_NEW_PASSWORD": "Repeat New Password",
  "BTN_CHANGE": "Change",
  "LABEL_CAPTCHA": "CAPTCHA",
  "ENTER_CAPTCHA": "Enter CAPTCHA",
  "CAPTCHA_NOT_LOADED_ERROR": "Unfortunately the CAPTCHA could not be loaded. Please try again!",
  "TITLE_COMPLAIN": "File Complaint",
  "MANDATORY_MESSAGE": "Please provide a text.",
  "INVALID_MESSAGE_LENGTH": "Text length must be {{length}} characters.",
  "INVALID_FILE_SIZE": "File too large. Maximum {{size}} allowed.",
  "INVALID_FILE_TYPE": "Forbidden file type. Only {{type}} allowed.",
  "LABEL_CUSTOMER": "Customer",
  "LABEL_MESSAGE": "Message",
  "LABEL_INVOICE": "Invoice",
  "TITLE_SCORE_BOARD": "Score Board",
  "LABEL_DIFFICULTY": "Difficulty",
  "LABEL_CATEGORY": "Category",
  "LABEL_CHALLENGES": "Challenges",
  "LABEL_STATUS": "Status",
  "STATUS_UNSOLVED": "unsolved",
  "STATUS_SOLVED": "solved",
  "STATUS_UNAVAILABLE": "unavailable",
  "CALL_FOR_CONTRIBUTIONS": "Got an idea for a new challenge? Found a vulnerability that is not tracked here? Let us know via <a href='http://gitter.im/bkimminich/juice-shop'><i class='fab fa-gitter'></i>Gitter.im</a> community chat or by opening a <a href='https://github.com/bkimminich/juice-shop/issues'><i class='fab fa-github'></i>GitHub</a> issue!",
  "CHALLENGE_SOLVED": "You successfully solved a challenge: {{challenge}}",
  "INVALID_CONTINUE_CODE": "Invalid continue code.",
  "CONFIRM_LOGGED_IN_VIA_OAUTH2": "You have been logged in via OAuth 2.0 provider.",
  "HOME_LINK_MESSAGE": "If you are not automatically redirected, please click here: {{home}}",
  "TITLE_BITCOIN_ADDRESS": "Bitcoin Address",
  "TITLE_DASH_ADDRESS": "Dash Address",
  "TITLE_ETHER_ADDRESS": "Ether Address",
  "NOTIFICATION_RESEND_INSTRUCTIONS": "Click to repeat the notification containing the solution-code for this challenge.",
  "COPY_TO_CLIPBOARD": "Copy to clipboard",
  "COPY_SUCCESS": "Copied!",
  "NAV_RECYCLE": "Recycle",
  "TITLE_RECYCLE": "Request Recycling Box",
  "LABEL_REQUESTOR": "Requestor",
  "LABEL_RECYCLE_QUANTITY": "Quantity",
  "LABEL_DELIVERY_ADDRESS": "Delivery Address",
  "LABEL_PICKUP_ADDRESS": "Pickup Address",
  "INVALID_ADDRESS_LENGTH": "Address length must be {{length}} characters.",
  "INVALID_QUANTITY": "Quantity must be {{range}} liters.",
  "MANDATORY_ADDRESS": "Please provide an address.",
  "MANDATORY_QUANTITY": "Please provide a quantity.",
  "IN_LITERS_PLACEHOLDER": "...in liters",
  "REQUEST_PICKUP": "Please pickup at above address instead of sending a recycle box.",
  "LABEL_PICKUP_DATE": "Pickup Date",
  "SECTION_RECYCLING": "Recycling Requests",
  "LABEL_ADDRESS": "Address",
  "SECTION_PRESS_JUICE_RESPONSIBLY": "You hug trees. We save money. Win-win!",
  "LABEL_SECURITY_QUESTION": "Security Question",
  "CANNOT_BE_CHANGED_LATER": "This cannot be changed later!",
  "MANDATORY_SECURITY_QUESTION": "Please select a security question.",
  "MANDATORY_SECURITY_ANSWER": "Please provide an answer to your security question.",
  "FORGOT_PASSWORD": "Forgot your password?",
  "TITLE_FORGOT_PASSWORD": "Forgot Password",
  "NOTIFICATION_SERVER_STARTED": "The server has been restarted",
  "AUTO_RESTORED_PROGRESS": "Your previous hacking progress has been restored automatically.",
  "AUTO_RESTORE_PROGRESS_FAILED": "Restoring your previous hacking progress failed: {{error}}",
  "RESET_HACKING_PROGRESS": "Delete cookie to clear hacking progress",
  "RESTART_REQUIRED": "You now have to manually restart the application to start over!",
  "LABEL_EDIT_REVIEW": "Edit Review",
  "LABEL_REVIEW": "Review",
  "LABEL_REVIEWS": "Reviews",
  "LABEL_ADD_REVIEW_FOR_PRODUCT": "Add a review for this product",
  "LABEL_NO_REVIEWS": "No Reviews",
  "TITLE_TOKENSALE": "Token Sale",
  "SECTION_ICO": "Initial Coin Offering for <strong><i class='fab fa-bitcoin'></i> {{juicycoin}}</strong>",
  "ICO_FAQ": "FAQ about our ICO",
  "SECTION_WHITEPAPER": "Whitepaper",
  "WHITEPAPER_REFERENCES": "Instead of reinventing the square coin, we just refer to existing brilliant whitepapers!",
  "SECTION_SALES_PITCH": "Convincing ICO Sales Pitch",
  "GIVE_US_ALL_YOUR_MONEY": "Give us all your money.",
  "ICO_FAQ_QUESTION": "Can I really get rich with <strong><i class='fab fa-bitcoin'></i> {{juicycoin}}</strong>?",
  "ICO_FAQ_ANSWER": "Of course you can! We would never lie to you!",
  "TITLE_TRACK_ORDERS": "Track Orders",
  "LABEL_ORDER_ID": "Order ID",
  "BTN_TRACK": "Track",
  "LAST_LOGIN_IP": "Last Login IP",
  "BTN_EDIT": "Edit",
  "INVALID_DATE": "Please provide a valid date.",
  "SECURITY_ANSWER_PLACEHOLDER": "Answer to your security question",
  "MANDATORY_ORDER_ID": "Please provide an Order ID.",
  "BTN_SHOW_SOLVED": "Show solved",
  "TITLE_TWO_FACTOR_AUTH_ENTER": "Enter the 6 digit token from your 2FA app",
  "LABEL_TWO_FACTOR_AUTH_TOKEN": "2FA Token",
  "CONFIRM_2FA_SETUP": "Setup of Two-Factor Authentication successfully completed.",
  "CONFIRM_2FA_DISABLE": "Two-Factor Authentication has been removed.",
  "INVALID_TWO_FACTOR_AUTH_TOKEN": "The token appears to be invalid.",
  "UNAUTHORIZED_PAGE_ACCESS_ERROR": "You are not allowed to access this page!",
  "TITLE_PRIVACY_POLICY": "Privacy Policy",
  "TITLE_TWO_FACTOR_AUTHENTICATION": "Two Factor Authentication",
  "TITLE_REQUEST_DATA_EXPORT": "Request Data Export",
  "PRIVACY_AND_SECURITY": "Privacy & Security",
  "MENU": "Menu",
  "LABEL_OR": "or",
  "COMPANY": "Company",
  "ADD_BASKET": "Add to Basket",
  "BTN_SHOW_ALL": "Show all",
  "BTN_HIDE_ALL": "Hide all",
  "TYPE_THESE_LETTERS": "Type these {{length}} letters",
  "BTN_REQUEST": "Request",
  "EXPORT_LABEL": "Export Format",
  "ACCOUNT": "Account",
  "TITLE_TWO_FACTOR_AUTH_CONFIG": "2FA Configuration",
  "LABEL_CONFIRM_CURRENT_PASSWORD": "Confirm your current password",
  "LABEL_INITIAL_2FA_TOKEN": "Initial token from your authenticator",
  "INITIAL_CODE": "Initial Code",
  "2FA_ENTER_CODE_PLACEHOLDER": "Please enter your 2FA Code",
  "INITIAL_CODE_PLACEHOLDER": "Please enter your initial code",
  "2FA_AUTH_SETUP_INSTRUCTIONS": "Secure your account with an additional factor. Scan the QR code into an authenticator app supporting TOTP (e.g. Google Authenticator) to get started.",
  "2FA_SETUP_ERROR": "Failed to change 2FA setup. Check if you entered your password (and token) correctly.",
  "2FA_SUCCESSFUL_SETUP": "You have enabled 2FA for your account. Thank you for taking the time to keep your juices safe!",
  "REMOVE_TWO_FACTOR_AUTH": "Remove 2FA from your account",
  "BTN_REMOVE": "Remove",
  "MANDATORY_REVIEW": "Please provide a review text.",
  "WRITE_REVIEW": "Write a review",
  "WRITE_REVIEW_PLACEHOLDER": "What did you like or dislike?",
  "EMPTY_REVIEW_LIST": "There is no review for this product yet.",
  "EMPTY_SEARCH_RESULT": "Try adjusting your search to find what you're looking for.",
  "NO_SEARCH_RESULT": "No results found",
  "DATA_SUBJECT_TITLE": "Request Data Erasure",
  "GDPR_HEADING": "Data Erasure Request (Art. 17 GDPR)",
  "GDPR_MESSAGE": "We take data security, customer privacy, and legal compliance very serious. In accordance with GDPR we allow you to request complete erasure of your account and any associated data.",
  "DELETE_DATA_LABEL": "Delete User Data",
  "SEARCH_PROCESSING": "Searching for products",
  "STOCK": "Stock:",
  "UNITS": "units",
  "PRICE_IN_DOLLARS": "Price ($)",
  "ACCOUNTING": "Accounting",
  "CONFIRM_ERASURE_REQUEST": "Sorry to see you leave! Your erasure request will be processed shortly.",
  "INFO_HACKING_INSTRUCTOR": "Start an interactive hacking tutorial for this challenge.",
  "WELCOME_BANNER_TITLE":"Welcome to {{appname}}!",
  "BTN_DISMISS": "Dismiss",
  "WELCOME_BANNER_DESCRIPTION": "<p>Being a web application with a vast number of intended security vulnerabilities, the <strong>{{appname}}</strong> is supposed to be the opposite of a best practice or template application for web developers: It is an awareness, training, demonstration and exercise tool for security risks in modern web applications. The <strong>{{appname}}</strong> is an open-source project hosted by the non-profit <a href='https://owasp.org' target='_blank'>Open Web Application Security Project (OWASP)</a> and is developed and maintained by volunteers. Check out the link below for more information and documentation on the project.</p><h1><a href='http://owasp-juice.shop' target='_blank'>http://owasp-juice.shop</a></h1>",
  "SIDENAV_HINT": "Open side menu",
  "LANGUAGE_SEL_HINT": "Choose language",
<<<<<<< HEAD
  "LABEL_SOLD_OUT": "Sold Out",
  "LABEL_ONLY_QUANTITY_LEFT": "Only {{quantity}} left"
=======
  "BTN_SAVE": "Save",
  "LABEL_RESULT": "Result",
  "IP_ADDRESS": "IP Address:"
>>>>>>> 8b4c1d1b
}<|MERGE_RESOLUTION|>--- conflicted
+++ resolved
@@ -214,12 +214,9 @@
   "WELCOME_BANNER_DESCRIPTION": "<p>Being a web application with a vast number of intended security vulnerabilities, the <strong>{{appname}}</strong> is supposed to be the opposite of a best practice or template application for web developers: It is an awareness, training, demonstration and exercise tool for security risks in modern web applications. The <strong>{{appname}}</strong> is an open-source project hosted by the non-profit <a href='https://owasp.org' target='_blank'>Open Web Application Security Project (OWASP)</a> and is developed and maintained by volunteers. Check out the link below for more information and documentation on the project.</p><h1><a href='http://owasp-juice.shop' target='_blank'>http://owasp-juice.shop</a></h1>",
   "SIDENAV_HINT": "Open side menu",
   "LANGUAGE_SEL_HINT": "Choose language",
-<<<<<<< HEAD
+  "BTN_SAVE": "Save",
+  "LABEL_RESULT": "Result",
+  "IP_ADDRESS": "IP Address:",
   "LABEL_SOLD_OUT": "Sold Out",
   "LABEL_ONLY_QUANTITY_LEFT": "Only {{quantity}} left"
-=======
-  "BTN_SAVE": "Save",
-  "LABEL_RESULT": "Result",
-  "IP_ADDRESS": "IP Address:"
->>>>>>> 8b4c1d1b
 }