--- conflicted
+++ resolved
@@ -31,11 +31,7 @@
   "LABEL_AUTHOR": "Müəllif",
   "LABEL_COMMENT": "Rəy",
   "LABEL_RATING": "Qiymətləndir",
-<<<<<<< HEAD
-  "LABEL_WHAT_IS": "What is",
-=======
   "LABEL_WHAT_IS": "Bu nədir:",
->>>>>>> a494dd78
   "BTN_SUBMIT": "Göndər",
   "TITLE_ABOUT": "Haqqımızda",
   "SECTION_CORPORATE_HISTORY": "Korporativ Tarixçə və Siyasət",
