import { BrowserModule } from '@angular/platform-browser'
import { NgModule } from '@angular/core'
import { HTTP_INTERCEPTORS, HttpClient, HttpClientModule } from '@angular/common/http'
import { CookieModule, CookieService } from 'ngx-cookie'
import { ReactiveFormsModule } from '@angular/forms'
import { Routing, AdminGuard, AccountingGuard } from './app.routing'
import { OverlayContainer } from '@angular/cdk/overlay'
import { TranslateLoader, TranslateModule } from '@ngx-translate/core'
import { TranslateHttpLoader } from '@ngx-translate/http-loader'
import { QRCodeModule } from 'angular2-qrcode'
import { BarRatingModule } from 'ng2-bar-rating'
import { ClipboardModule } from 'ngx-clipboard'
import { FileUploadModule } from 'ng2-file-upload'
import { SlideshowModule } from 'ng-simple-slideshow'
import { NgxSpinnerModule } from 'ngx-spinner'
/* Imported Components */
import { AppComponent } from './app.component'
import { AboutComponent } from './about/about.component'
import { AdministrationComponent } from './administration/administration.component'
import { BasketComponent } from './basket/basket.component'
import { LoginComponent } from './login/login.component'
import { ScoreBoardComponent } from './score-board/score-board.component'
import { NavbarComponent } from './navbar/navbar.component'
import { WelcomeComponent } from './welcome/welcome.component'
import { WelcomeBannerComponent } from './welcome-banner/welcome-banner.component'
import { SearchResultComponent } from './search-result/search-result.component'
import { ForgotPasswordComponent } from './forgot-password/forgot-password.component'
import { RegisterComponent } from './register/register.component'
import { ContactComponent } from './contact/contact.component'
import { ErasureRequestComponent } from './erasure-request/erasure-request.component'
import { ChangePasswordComponent } from './change-password/change-password.component'
import { ProductDetailsComponent } from './product-details/product-details.component'
import { ComplaintComponent } from './complaint/complaint.component'
import { TrackOrderComponent } from './track-order/track-order.component'
import { TrackResultComponent } from './track-result/track-result.component'
import { RecycleComponent } from './recycle/recycle.component'
import { QrCodeComponent } from './qr-code/qr-code.component'
import { UserDetailsComponent } from './user-details/user-details.component'
import { ServerStartedNotificationComponent } from './server-started-notification/server-started-notification.component'
import { ChallengeSolvedNotificationComponent } from './challenge-solved-notification/challenge-solved-notification.component'
import { OAuthComponent } from './oauth/oauth.component'
import { TokenSaleComponent } from './token-sale/token-sale.component'
import { ProductReviewEditComponent } from './product-review-edit/product-review-edit.component'
import { TwoFactorAuthEnterComponent } from './two-factor-auth-enter/two-factor-auth-enter.component'
import { PrivacySecurityComponent } from './privacy-security/privacy-security.component'
import { ErrorPageComponent } from './error-page/error-page.component'
import { NgMatSearchBarModule } from 'ng-mat-search-bar'
/* Imported Services */
import { RequestInterceptor } from './Services/request.interceptor'
import { ProductService } from './Services/product.service'
import { ConfigurationService } from './Services/configuration.service'
import { AdministrationService } from './Services/administration.service'
import { SecurityQuestionService } from './Services/security-question.service'
import { UserService } from './Services/user.service'
import { SecurityAnswerService } from './Services/security-answer.service'
import { FeedbackService } from './Services/feedback.service'
import { CaptchaService } from './Services/captcha.service'
import { WindowRefService } from './Services/window-ref.service'
import { ProductReviewService } from './Services/product-review.service'
import { ComplaintService } from './Services/complaint.service'
import { TrackOrderService } from './Services/track-order.service'
import { RecycleService } from './Services/recycle.service'
import { BasketService } from './Services/basket.service'
import { ChallengeService } from './Services/challenge.service'
import { DataSubjectService } from './Services/data-subject.service'
import { ImageCaptchaService } from './Services/image-captcha.service'
import { QuantityService } from './Services/quantity.service'
/* Modules required for Angular Material */
import { FlexLayoutModule } from '@angular/flex-layout'
import { BrowserAnimationsModule } from '@angular/platform-browser/animations'
import { MatToolbarModule } from '@angular/material/toolbar'
import { MatIconModule } from '@angular/material/icon'
import { MatFormFieldModule } from '@angular/material/form-field'
import { MatSelectModule } from '@angular/material/select'
import { MatButtonModule } from '@angular/material/button'
import { MatSidenavModule } from '@angular/material/sidenav'
import { MatTableModule } from '@angular/material/table'
import { MatPaginatorModule } from '@angular/material/paginator'
import { MatCardModule } from '@angular/material/card'
import { MatInputModule } from '@angular/material/input'
import { MatCheckboxModule } from '@angular/material/checkbox'
import { MatDialogModule } from '@angular/material/dialog'
import { MatDividerModule } from '@angular/material/divider'
import { MatDatepickerModule } from '@angular/material/datepicker'
import { MatNativeDateModule } from '@angular/material/core'
import { MatExpansionModule } from '@angular/material/expansion'
import { MatProgressBarModule } from '@angular/material/progress-bar'
import { MatTooltipModule } from '@angular/material/tooltip'
import { MatMenuModule } from '@angular/material/menu'
import { MatListModule } from '@angular/material/list'
import { SidenavComponent } from './sidenav/sidenav.component'
import { MatButtonToggleModule } from '@angular/material/button-toggle'
import { LayoutModule } from '@angular/cdk/layout'
import { MatGridListModule, MatRadioModule, MatSnackBarModule } from '@angular/material'
import { MatBadgeModule } from '@angular/material/badge'
/* Internal components */
import { TwoFactorAuthComponent } from './two-factor-auth/two-factor-auth.component'
import { DataExportComponent } from './data-export/data-export.component'
import { LastLoginIpComponent } from './last-login-ip/last-login-ip.component'
import { PrivacyPolicyComponent } from './privacy-policy/privacy-policy.component'
import { PaymentService } from './Services/payment.service'
import { PaymentComponent } from './payment/payment.component'
import { PaymentMethodComponent } from './payment-method/payment-method.component'
import { SavedPaymentMethodsComponent } from './saved-payment-methods/saved-payment-methods.component'
import { AccountingComponent } from './accounting/accounting.component'
import { OrderSummaryComponent } from './order-summary/order-summary.component'
import { PurchaseBasketComponent } from './purchase-basket/purchase-basket.component'
import { ChallengeStatusBadgeComponent } from './challenge-status-badge/challenge-status-badge.component'

export function HttpLoaderFactory (http: HttpClient) {
  return new TranslateHttpLoader(http, './../assets/i18n/', '.json')
}

@NgModule({
  declarations: [
    AppComponent,
    AboutComponent,
    AdministrationComponent,
    BasketComponent,
    LoginComponent,
    ScoreBoardComponent,
    NavbarComponent,
    WelcomeComponent,
    WelcomeBannerComponent,
    SearchResultComponent,
    ForgotPasswordComponent,
    RegisterComponent,
    ContactComponent,
    ErasureRequestComponent,
    ChangePasswordComponent,
    ProductDetailsComponent,
    ComplaintComponent,
    TrackOrderComponent,
    TrackResultComponent,
    RecycleComponent,
    QrCodeComponent,
    UserDetailsComponent,
    ServerStartedNotificationComponent,
    ChallengeSolvedNotificationComponent,
    OAuthComponent,
    TokenSaleComponent,
    ProductReviewEditComponent,
    TwoFactorAuthEnterComponent,
    SidenavComponent,
    PrivacySecurityComponent,
    ErrorPageComponent,
    TwoFactorAuthComponent,
    DataExportComponent,
    LastLoginIpComponent,
    PrivacyPolicyComponent,
    PaymentComponent,
    PaymentMethodComponent,
    SavedPaymentMethodsComponent,
    AccountingComponent,
<<<<<<< HEAD
    OrderSummaryComponent,
    PurchaseBasketComponent,
    PrivacyPolicyComponent,
=======
>>>>>>> c9c4d6f5
    ChallengeStatusBadgeComponent
  ],
  entryComponents: [
    ProductDetailsComponent,
    QrCodeComponent,
    UserDetailsComponent,
    ProductReviewEditComponent,
    WelcomeBannerComponent
  ],
  imports: [
    BrowserModule,
    Routing,
    TranslateModule.forRoot(
      {
        loader: {
          provide: TranslateLoader,
          useFactory: HttpLoaderFactory,
          deps: [HttpClient]
        }
      }
    ),
    CookieModule.forRoot(),
    FlexLayoutModule,
    HttpClientModule,
    ReactiveFormsModule,
    BrowserAnimationsModule,
    SlideshowModule,
    QRCodeModule,
    BarRatingModule,
    FileUploadModule,
    ClipboardModule,
    NgxSpinnerModule,
    MatToolbarModule,
    MatIconModule,
    MatFormFieldModule,
    MatSelectModule,
    MatButtonModule,
    MatSidenavModule,
    MatTableModule,
    MatPaginatorModule,
    MatCardModule,
    MatInputModule,
    MatCheckboxModule,
    MatDialogModule,
    MatDividerModule,
    MatDatepickerModule,
    MatNativeDateModule,
    MatExpansionModule,
    MatProgressBarModule,
    MatTooltipModule,
    MatMenuModule,
    MatListModule,
    MatButtonToggleModule,
    LayoutModule,
    MatGridListModule,
    NgMatSearchBarModule,
    MatBadgeModule,
    MatRadioModule,
    MatSnackBarModule
  ],
  providers: [
    {
      provide: HTTP_INTERCEPTORS,
      useClass: RequestInterceptor,
      multi: true
    },
    ProductService,
    ConfigurationService,
    AdministrationService,
    SecurityQuestionService,
    DataSubjectService,
    UserService,
    SecurityAnswerService,
    CaptchaService,
    FeedbackService,
    WindowRefService,
    ProductReviewService,
    ComplaintService,
    TrackOrderService,
    RecycleService,
    BasketService,
    ChallengeService,
    CookieService,
    AdminGuard,
    ImageCaptchaService,
    PaymentService,
    AccountingGuard,
    ImageCaptchaService,
    QuantityService
  ],
  bootstrap: [AppComponent]
})

export class AppModule {

  constructor (configurationService: ConfigurationService, overlayContainer: OverlayContainer) {
    configurationService.getApplicationConfiguration().subscribe((conf) => {
      overlayContainer.getContainerElement().classList.add(conf.application.theme + '-theme')
    })
  }

}<|MERGE_RESOLUTION|>--- conflicted
+++ resolved
@@ -152,12 +152,9 @@
     PaymentMethodComponent,
     SavedPaymentMethodsComponent,
     AccountingComponent,
-<<<<<<< HEAD
     OrderSummaryComponent,
     PurchaseBasketComponent,
     PrivacyPolicyComponent,
-=======
->>>>>>> c9c4d6f5
     ChallengeStatusBadgeComponent
   ],
   entryComponents: [
