import { BrowserModule } from '@angular/platform-browser'
import { NgModule } from '@angular/core'
import { HTTP_INTERCEPTORS, HttpClient, HttpClientModule } from '@angular/common/http'
import { CookieModule, CookieService } from 'ngx-cookie'
import { ReactiveFormsModule } from '@angular/forms'
import { Routing, AdminGuard, AccountingGuard } from './app.routing'
import { OverlayContainer } from '@angular/cdk/overlay'
import { TranslateLoader, TranslateModule } from '@ngx-translate/core'
import { TranslateHttpLoader } from '@ngx-translate/http-loader'
import { QRCodeModule } from 'angular2-qrcode'
import { BarRatingModule } from 'ng2-bar-rating'
import { ClipboardModule } from 'ngx-clipboard'
import { FileUploadModule } from 'ng2-file-upload'
import { SlideshowModule } from 'ng-simple-slideshow'
import { NgxSpinnerModule } from 'ngx-spinner'
/* Imported Components */
import { AppComponent } from './app.component'
import { AboutComponent } from './about/about.component'
import { AdministrationComponent } from './administration/administration.component'
import { BasketComponent } from './basket/basket.component'
import { LoginComponent } from './login/login.component'
import { ScoreBoardComponent } from './score-board/score-board.component'
import { NavbarComponent } from './navbar/navbar.component'
import { WelcomeComponent } from './welcome/welcome.component'
import { WelcomeBannerComponent } from './welcome-banner/welcome-banner.component'
import { SearchResultComponent } from './search-result/search-result.component'
import { ForgotPasswordComponent } from './forgot-password/forgot-password.component'
import { RegisterComponent } from './register/register.component'
import { ContactComponent } from './contact/contact.component'
import { ErasureRequestComponent } from './erasure-request/erasure-request.component'
import { ChangePasswordComponent } from './change-password/change-password.component'
import { ProductDetailsComponent } from './product-details/product-details.component'
import { ComplaintComponent } from './complaint/complaint.component'
import { TrackOrderComponent } from './track-order/track-order.component'
import { TrackResultComponent } from './track-result/track-result.component'
import { RecycleComponent } from './recycle/recycle.component'
import { QrCodeComponent } from './qr-code/qr-code.component'
import { UserDetailsComponent } from './user-details/user-details.component'
import { ServerStartedNotificationComponent } from './server-started-notification/server-started-notification.component'
import { ChallengeSolvedNotificationComponent } from './challenge-solved-notification/challenge-solved-notification.component'
import { OAuthComponent } from './oauth/oauth.component'
import { TokenSaleComponent } from './token-sale/token-sale.component'
import { ProductReviewEditComponent } from './product-review-edit/product-review-edit.component'
import { TwoFactorAuthEnterComponent } from './two-factor-auth-enter/two-factor-auth-enter.component'
import { PrivacySecurityComponent } from './privacy-security/privacy-security.component'
import { ErrorPageComponent } from './error-page/error-page.component'
import { NgMatSearchBarModule } from 'ng-mat-search-bar'
/* Imported Services */
import { RequestInterceptor } from './Services/request.interceptor'
import { ProductService } from './Services/product.service'
import { ConfigurationService } from './Services/configuration.service'
import { AdministrationService } from './Services/administration.service'
import { SecurityQuestionService } from './Services/security-question.service'
import { UserService } from './Services/user.service'
import { SecurityAnswerService } from './Services/security-answer.service'
import { FeedbackService } from './Services/feedback.service'
import { CaptchaService } from './Services/captcha.service'
import { WindowRefService } from './Services/window-ref.service'
import { ProductReviewService } from './Services/product-review.service'
import { ComplaintService } from './Services/complaint.service'
import { TrackOrderService } from './Services/track-order.service'
import { RecycleService } from './Services/recycle.service'
import { BasketService } from './Services/basket.service'
import { ChallengeService } from './Services/challenge.service'
import { DataSubjectService } from './Services/data-subject.service'
import { ImageCaptchaService } from './Services/image-captcha.service'
import { QuantityService } from './Services/quantity.service'
/* Modules required for Angular Material */
import { FlexLayoutModule } from '@angular/flex-layout'
import { BrowserAnimationsModule } from '@angular/platform-browser/animations'
import { MatToolbarModule } from '@angular/material/toolbar'
import { MatIconModule } from '@angular/material/icon'
import { MatFormFieldModule } from '@angular/material/form-field'
import { MatSelectModule } from '@angular/material/select'
import { MatButtonModule } from '@angular/material/button'
import { MatSidenavModule } from '@angular/material/sidenav'
import { MatTableModule } from '@angular/material/table'
import { MatPaginatorModule } from '@angular/material/paginator'
import { MatCardModule } from '@angular/material/card'
import { MatInputModule } from '@angular/material/input'
import { MatCheckboxModule } from '@angular/material/checkbox'
import { MatDialogModule } from '@angular/material/dialog'
import { MatDividerModule } from '@angular/material/divider'
import { MatDatepickerModule } from '@angular/material/datepicker'
import { MatNativeDateModule } from '@angular/material/core'
import { MatExpansionModule } from '@angular/material/expansion'
import { MatProgressBarModule } from '@angular/material/progress-bar'
import { MatTooltipModule } from '@angular/material/tooltip'
import { MatMenuModule } from '@angular/material/menu'
import { MatListModule } from '@angular/material/list'
import { SidenavComponent } from './sidenav/sidenav.component'
import { MatButtonToggleModule } from '@angular/material/button-toggle'
import { LayoutModule } from '@angular/cdk/layout'
import { MatGridListModule, MatRadioModule, MatSnackBarModule } from '@angular/material'
import { MatBadgeModule } from '@angular/material/badge'
/* Internal components */
import { TwoFactorAuthComponent } from './two-factor-auth/two-factor-auth.component'
import { DataExportComponent } from './data-export/data-export.component'
import { LastLoginIpComponent } from './last-login-ip/last-login-ip.component'
import { PrivacyPolicyComponent } from './privacy-policy/privacy-policy.component'
import { AccountingComponent } from './accounting/accounting.component'
<<<<<<< HEAD
import { OrderConfirmationComponent } from './order-confirmation/order-confirmation.component'
=======
import { ChallengeStatusBadgeComponent } from './challenge-status-badge/challenge-status-badge.component'
>>>>>>> 034717e1

export function HttpLoaderFactory (http: HttpClient) {
  return new TranslateHttpLoader(http, './../assets/i18n/', '.json')
}

@NgModule({
  declarations: [
    AppComponent,
    AboutComponent,
    AdministrationComponent,
    BasketComponent,
    LoginComponent,
    ScoreBoardComponent,
    NavbarComponent,
    WelcomeComponent,
    WelcomeBannerComponent,
    SearchResultComponent,
    ForgotPasswordComponent,
    RegisterComponent,
    ContactComponent,
    ErasureRequestComponent,
    ChangePasswordComponent,
    ProductDetailsComponent,
    ComplaintComponent,
    TrackOrderComponent,
    TrackResultComponent,
    RecycleComponent,
    QrCodeComponent,
    UserDetailsComponent,
    ServerStartedNotificationComponent,
    ChallengeSolvedNotificationComponent,
    OAuthComponent,
    TokenSaleComponent,
    ProductReviewEditComponent,
    TwoFactorAuthEnterComponent,
    SidenavComponent,
    PrivacySecurityComponent,
    ErrorPageComponent,
    TwoFactorAuthComponent,
    DataExportComponent,
    LastLoginIpComponent,
    PrivacyPolicyComponent,
    AccountingComponent,
<<<<<<< HEAD
    OrderConfirmationComponent
=======
    PrivacyPolicyComponent,
    ChallengeStatusBadgeComponent
>>>>>>> 034717e1
  ],
  entryComponents: [
    ProductDetailsComponent,
    QrCodeComponent,
    UserDetailsComponent,
    ProductReviewEditComponent,
    WelcomeBannerComponent
  ],
  imports: [
    BrowserModule,
    Routing,
    TranslateModule.forRoot(
      {
        loader: {
          provide: TranslateLoader,
          useFactory: HttpLoaderFactory,
          deps: [HttpClient]
        }
      }
    ),
    CookieModule.forRoot(),
    FlexLayoutModule,
    HttpClientModule,
    ReactiveFormsModule,
    BrowserAnimationsModule,
    SlideshowModule,
    QRCodeModule,
    BarRatingModule,
    FileUploadModule,
    ClipboardModule,
    NgxSpinnerModule,
    MatToolbarModule,
    MatIconModule,
    MatFormFieldModule,
    MatSelectModule,
    MatButtonModule,
    MatSidenavModule,
    MatTableModule,
    MatPaginatorModule,
    MatCardModule,
    MatInputModule,
    MatCheckboxModule,
    MatDialogModule,
    MatDividerModule,
    MatDatepickerModule,
    MatNativeDateModule,
    MatExpansionModule,
    MatProgressBarModule,
    MatTooltipModule,
    MatMenuModule,
    MatListModule,
    MatButtonToggleModule,
    LayoutModule,
    MatGridListModule,
    NgMatSearchBarModule,
    MatBadgeModule,
    MatRadioModule,
    MatSnackBarModule
  ],
  providers: [
    {
      provide: HTTP_INTERCEPTORS,
      useClass: RequestInterceptor,
      multi: true
    },
    ProductService,
    ConfigurationService,
    AdministrationService,
    SecurityQuestionService,
    DataSubjectService,
    UserService,
    SecurityAnswerService,
    CaptchaService,
    FeedbackService,
    WindowRefService,
    ProductReviewService,
    ComplaintService,
    TrackOrderService,
    RecycleService,
    BasketService,
    ChallengeService,
    CookieService,
    AdminGuard,
    AccountingGuard,
    ImageCaptchaService,
    QuantityService
  ],
  bootstrap: [AppComponent]
})

export class AppModule {

  constructor (configurationService: ConfigurationService, overlayContainer: OverlayContainer) {
    configurationService.getApplicationConfiguration().subscribe((conf) => {
      overlayContainer.getContainerElement().classList.add(conf.application.theme + '-theme')
    })
  }

}<|MERGE_RESOLUTION|>--- conflicted
+++ resolved
@@ -99,11 +99,8 @@
 import { LastLoginIpComponent } from './last-login-ip/last-login-ip.component'
 import { PrivacyPolicyComponent } from './privacy-policy/privacy-policy.component'
 import { AccountingComponent } from './accounting/accounting.component'
-<<<<<<< HEAD
 import { OrderConfirmationComponent } from './order-confirmation/order-confirmation.component'
-=======
 import { ChallengeStatusBadgeComponent } from './challenge-status-badge/challenge-status-badge.component'
->>>>>>> 034717e1
 
 export function HttpLoaderFactory (http: HttpClient) {
   return new TranslateHttpLoader(http, './../assets/i18n/', '.json')
@@ -147,12 +144,9 @@
     LastLoginIpComponent,
     PrivacyPolicyComponent,
     AccountingComponent,
-<<<<<<< HEAD
-    OrderConfirmationComponent
-=======
+    OrderConfirmationComponent,
     PrivacyPolicyComponent,
     ChallengeStatusBadgeComponent
->>>>>>> 034717e1
   ],
   entryComponents: [
     ProductDetailsComponent,
