--- conflicted
+++ resolved
@@ -1,10 +1,6 @@
 {
   "name": "frontend",
-<<<<<<< HEAD
-  "version": "16.0.0",
-=======
   "version": "16.0.0-SNAPSHOT",
->>>>>>> 78398076
   "scripts": {
     "ng": "ng",
     "start": "ng serve",
