-
  name: 'Score Board'
  category: 'Security through Obscurity'
  description: 'Find the carefully hidden ''Score Board'' page.'
  difficulty: 1
  hint: 'Try to find a reference or clue behind the scenes. Or simply guess what URL the Score Board might have.'
  hintUrl: 'https://bkimminich.gitbooks.io/pwning-owasp-juice-shop/content/part2/score-board.html#find-the-carefully-hidden-score-board-page'
  key: scoreBoardChallenge
-
  name: 'Email Leak'
  category: 'Sensitive Data Exposure'
  description: 'Perform an unwanted information disclosure by accessing data cross-domain.'
  difficulty: 5
  hint: 'Try to find and attack an endpoint that responds with user information. SQL Injection is not the solution here.'
  hintUrl: 'https://bkimminich.gitbooks.io/pwning-owasp-juice-shop/content/part2/sensitive-data-exposure.html#perform-an-unwanted-information-disclosure-by-accessing-data-cross-domain'
  key: emailLeakChallenge
-
  name: 'Error Handling'
  category: 'Security Misconfiguration'
  description: 'Provoke an error that is not very gracefully handled.'
  difficulty: 1
  hint: 'Try to submit bad input to forms. Alternatively tamper with URL paths or parameters.'
  hintUrl: 'https://bkimminich.gitbooks.io/pwning-owasp-juice-shop/content/part2/security-misconfiguration.html#provoke-an-error-that-is-not-very-gracefully-handled'
  key: errorHandlingChallenge
-
  name: 'Forged Review'
  category: 'Broken Access Control'
  description: 'Post a product review as another user or edit any user''s existing review.'
  difficulty: 3
  hint: 'Observe the flow of product review posting and editing and see if you can exploit it.'
  hintUrl: 'https://bkimminich.gitbooks.io/pwning-owasp-juice-shop/content/part2/broken-access-control.html#post-a-product-review-as-another-user-or-edit-any-users-existing-review'
  key: forgedReviewChallenge
-
  name: 'Login Admin'
  category: 'Injection'
  description: 'Log in with the administrator''s user account.'
  difficulty: 2
  hint: 'Try different SQL Injection attack patterns depending whether you know the admin''s email address or not.'
  hintUrl: 'https://bkimminich.gitbooks.io/pwning-owasp-juice-shop/content/part2/injection.html#log-in-with-the-administrators-user-account'
  key: loginAdminChallenge
-
  name: 'Login Jim'
  category: 'Injection'
  description: 'Log in with Jim''s user account.'
  difficulty: 3
  hint: 'Try cracking Jim''s password hash if you harvested it already. Alternatively, if you know Jim''s email address, try SQL Injection.'
  hintUrl: 'https://bkimminich.gitbooks.io/pwning-owasp-juice-shop/content/part2/injection.html#log-in-with-jims-user-account'
  key: loginJimChallenge
-
  name: 'Login Bender'
  category: 'Injection'
  description: 'Log in with Bender''s user account.'
  difficulty: 3
  hint: 'If you know Bender''s email address, try SQL Injection. Bender''s password hash might not help you very much.'
  hintUrl: 'https://bkimminich.gitbooks.io/pwning-owasp-juice-shop/content/part2/injection.html#log-in-with-benders-user-account'
  key: loginBenderChallenge
-
  name: 'Password Strength'
  category: 'Broken Authentication'
  description: 'Log in with the administrator''s user credentials without previously changing them or applying SQL Injection.'
  difficulty: 2
  hint: 'This one should be equally easy to a) brute force, b) crack the password hash or c) simply guess.'
  hintUrl: 'https://bkimminich.gitbooks.io/pwning-owasp-juice-shop/content/part2/broken-authentication.html#log-in-with-the-administrators-user-credentials-without-previously-changing-them-or-applying-sql-injection'
  key: weakPasswordChallenge
-
  name: 'Five-Star Feedback'
  category: 'Broken Access Control'
  description: 'Get rid of all 5-star customer feedback.'
  difficulty: 2
  hint: 'Once you found admin section of the application, this challenge is almost trivial.'
  hintUrl: 'https://bkimminich.gitbooks.io/pwning-owasp-juice-shop/content/part2/broken-access-control.html#get-rid-of-all-5-star-customer-feedback'
  key: feedbackChallenge
-
  name: 'Forged Feedback'
  category: 'Broken Access Control'
  description: 'Post some feedback in another users name.'
  difficulty: 3
  hint: 'You can solve this by tampering with the user interface or by intercepting the communication with the RESTful backend.'
  hintUrl: 'https://bkimminich.gitbooks.io/pwning-owasp-juice-shop/content/part2/broken-access-control.html#post-some-feedback-in-another-users-name'
  key: forgedFeedbackChallenge
-
  name: 'Redirects Tier 1'
  category: 'Forgotten Content'
  description: 'Let us redirect you to a donation site that went out of business.'
  difficulty: 1
  hint: 'We might have failed to take this out of our code properly.'
  hintUrl: 'https://bkimminich.gitbooks.io/pwning-owasp-juice-shop/content/part2/forgotten-content.html#let-us-redirect-you-to-a-donation-site-that-went-out-of-business'
  key: redirectGratipayChallenge
-
  name: 'Redirects Tier 2'
  category: 'Roll your own Security'
  description: 'Wherever you go, there you are.'
  difficulty: 4
  hint: 'You have to find a way to beat the whitelist of allowed redirect URLs.'
  hintUrl: 'https://bkimminich.gitbooks.io/pwning-owasp-juice-shop/content/part2/roll-your-own-security.html#wherever-you-go-there-you-are'
  key: redirectChallenge
-
  name: 'Basket Access Tier 1'
  category: 'Broken Access Control'
  description: 'View another user''s shopping basket.'
  difficulty: 2
  hint: 'Have an eye on the HTTP traffic while shopping. Alternatively try to find a client-side association of users to their basket.'
  hintUrl: 'https://bkimminich.gitbooks.io/pwning-owasp-juice-shop/content/part2/broken-access-control.html#access-someone-elses-basket'
  key: basketAccessChallenge
-
  name: 'Basket Access Tier 2'
  category: 'Broken Access Control'
  description: 'Manipulate another user''s basket.'
  difficulty: 3
  hint: 'Have an eye on the HTTP traffic while adding items to basket.'
  hintUrl: 'https://bkimminich.gitbooks.io/pwning-owasp-juice-shop/content/part2/broken-access-control.html#manipulate-someone-elses-basket'
  key: basketManipulateChallenge
-
  name: 'Payback Time'
  category: 'Improper Input Validation'
  description: 'Place an order that makes you rich.'
  difficulty: 3
  hint: 'You literally need to make the shop owe you any amount of money.'
  hintUrl: 'https://bkimminich.gitbooks.io/pwning-owasp-juice-shop/content/part2/improper-input-validation.html#place-an-order-that-makes-you-rich'
  key: negativeOrderChallenge
-
  name: 'Confidential Document'
  category: 'Sensitive Data Exposure'
  description: 'Access a confidential document.'
  difficulty: 1
  hint: 'Analyze and tamper with links in the application that deliver a file directly.'
  hintUrl: 'https://bkimminich.gitbooks.io/pwning-owasp-juice-shop/content/part2/sensitive-data-exposure.html#access-a-confidential-document'
  key: directoryListingChallenge
-
  name: 'Forgotten Developer Backup'
  category: 'Roll your own Security'
  description: 'Access a developer''s forgotten backup file.'
  difficulty: 4
  hint: 'You need to trick a security mechanism into thinking that the file you want has a valid file type.'
  hintUrl: 'https://bkimminich.gitbooks.io/pwning-owasp-juice-shop/content/part2/roll-your-own-security.html#access-a-developers-forgotten-backup-file'
  key: forgottenDevBackupChallenge
-
  name: 'Forgotten Sales Backup'
  category: 'Security Misconfiguration'
  description: 'Access a salesman''s forgotten backup file.'
  difficulty: 3
  hint: 'You need to trick a security mechanism into thinking that the file you want has a valid file type.'
  hintUrl: 'https://bkimminich.gitbooks.io/pwning-owasp-juice-shop/content/part2/security-misconfiguration.html#access-a-salesmans-forgotten-backup-file'
  key: forgottenBackupChallenge
-
  name: 'Admin Section'
  category: 'Broken Access Control'
  description: 'Access the administration section of the store.'
  difficulty: 1
  hint: 'It is just slightly harder to find than the score board link.'
  hintUrl: 'https://bkimminich.gitbooks.io/pwning-owasp-juice-shop/content/part2/broken-access-control.html#access-the-administration-section-of-the-store'
  key: adminSectionChallenge
-
  name: 'Product Tampering'
  category: 'Broken Access Control'
  description: 'Change the <code>href</code> of the link within the <a href="/#/search?q=OWASP SSL Advanced Forensic Tool (O-Saft)">OWASP SSL Advanced Forensic Tool (O-Saft)</a> product description into <i>http://kimminich.de</i>.'
  difficulty: 3
  hint: 'Look for one of the following: a) broken admin functionality, b) holes in RESTful API or c) possibility for SQL Injection.'
  hintUrl: 'https://bkimminich.gitbooks.io/pwning-owasp-juice-shop/content/part2/broken-access-control.html#change-the-href-of-the-link-within-the-o-saft-product-description'
  key: changeProductChallenge
-
  name: 'Vulnerable Library'
  category: 'Vulnerable Components'
  description: '<a href="/#/contact">Inform the shop</a> about a vulnerable library it is using. (Mention the exact library name and version in your comment)'
  difficulty: 4
  hint: 'Report one of two possible answers via the "Contact Us" form. Do not forget to submit the library''s version as well.'
  hintUrl: 'https://bkimminich.gitbooks.io/pwning-owasp-juice-shop/content/part2/vulnerable-components.html#inform-the-shop-about-a-vulnerable-library-it-is-using'
  key: knownVulnerableComponentChallenge
-
  name: 'Weird Crypto'
  category: 'Sensitive Data Exposure'
  description: '<a href="/#/contact">Inform the shop</a> about an algorithm or library it should definitely not use the way it does.'
  difficulty: 2
  hint: 'Report one of four possible answers via the "Contact Us" form.'
  hintUrl: 'https://bkimminich.gitbooks.io/pwning-owasp-juice-shop/content/part2/sensitive-data-exposure.html#inform-the-shop-about-an-algorithm-or-library-it-should-definitely-not-use-the-way-it-does'
  key: weirdCryptoChallenge
-
  name: 'Easter Egg Tier 1'
  category: 'Roll your own Security'
  description: 'Find the hidden <a href="http://en.wikipedia.org/wiki/Easter_egg_(media)" target="_blank">easter egg</a>.'
  difficulty: 4
  hint: 'If you solved one of the three file access challenges, you already know where to find the easter egg.'
  hintUrl: 'https://bkimminich.gitbooks.io/pwning-owasp-juice-shop/content/part2/roll-your-own-security.html#find-the-hidden-easter-egg'
  key: easterEggLevelOneChallenge
-
  name: 'Easter Egg Tier 2'
  category: 'Security through Obscurity'
  description: 'Apply some advanced cryptanalysis to find <i>the real</i> easter egg.'
  difficulty: 4
  hint: 'You might have to peel through several layers of tough-as-nails encryption for this challenge.'
  hintUrl: 'https://bkimminich.gitbooks.io/pwning-owasp-juice-shop/content/part2/security-through-obscurity.html#apply-some-advanced-cryptanalysis-to-find-the-real-easter-egg'
  key: easterEggLevelTwoChallenge
-
  name: 'Forged Coupon'
  category: 'Sensitive Data Exposure'
  description: 'Forge a coupon code that gives you a discount of at least 80%.'
  difficulty: 6
  hint: 'Try either a) a knowledgable brute force attack or b) reverse engineering.'
  hintUrl: 'https://bkimminich.gitbooks.io/pwning-owasp-juice-shop/content/part2/sensitive-data-exposure.html#forge-a-coupon-code-that-gives-you-a-discount-of-at-least-80'
  key: forgedCouponChallenge
-
  name: 'Upload Size'
  category: 'Improper Input Validation'
  description: 'Upload a file larger than 100 kB.'
  difficulty: 3
  hint: 'You can attach a small file to the "File Complaint" form. Investigate how this upload actually works.'
  hintUrl: 'https://bkimminich.gitbooks.io/pwning-owasp-juice-shop/content/part2/improper-input-validation.html#upload-a-file-larger-than-100-kb'
  key: uploadSizeChallenge
-
  name: 'Upload Type'
  category: 'Improper Input Validation'
  description: 'Upload a file that has no .pdf extension.'
  difficulty: 3
  hint: 'You can attach a PDF file to the "File Complaint" form. Investigate how this upload actually works.'
  hintUrl: 'https://bkimminich.gitbooks.io/pwning-owasp-juice-shop/content/part2/improper-input-validation.html#upload-a-file-that-has-no-pdf-extension'
  key: uploadTypeChallenge
-
  name: 'Arbitrary File Write'
  category: 'Vulnerable Components'
  description: 'Overwrite the <a href="/ftp/legal.md">Legal Information</a> file.'
  difficulty: 6
  hint: 'Look out for a tweet praising new functionality of the web shop.'
  hintUrl: 'https://bkimminich.gitbooks.io/pwning-owasp-juice-shop/content/part2/vulnerable-components.html#overwrite-the-legal-information-file'
  key: fileWriteChallenge
-
  name: 'Extra Language'
  category: 'Forgotten Content'
  description: 'Retrieve the language file that never made it into production.'
  difficulty: 5
  hint: 'Brute force is not the only option for this challenge, but a perfectly viable one.'
  hintUrl: 'https://bkimminich.gitbooks.io/pwning-owasp-juice-shop/content/part2/forgotten-content.html#retrieve-the-language-file-that-never-made-it-into-production'
  key: extraLanguageChallenge
-
  name: 'CAPTCHA Bypass'
  category: 'Roll your own Security'
  description: 'Submit 10 or more customer feedbacks within 10 seconds.'
  difficulty: 5
  hint: 'After finding a CAPTCHA bypass, write a script that automates feedback submission. Or open many browser tabs and be really quick.'
  hintUrl: 'https://bkimminich.gitbooks.io/pwning-owasp-juice-shop/content/part2/roll-your-own-security.html#submit-10-or-more-customer-feedbacks-within-10-seconds'
  key: captchaBypassChallenge
-
  name: 'Zero Stars'
  category: 'Improper Input Validation'
  description: 'Give a devastating zero-star feedback to the store.'
  difficulty: 1
  hint: 'Before you invest time bypassing the API, you might want to play around with the UI a bit.'
  hintUrl: 'https://bkimminich.gitbooks.io/pwning-owasp-juice-shop/content/part2/improper-input-validation.html#give-a-devastating-zero-star-feedback-to-the-store'
  key: zeroStarsChallenge
-
  name: 'Imaginary Challenge'
  category: 'Sensitive Data Exposure'
  description: 'Solve challenge #99. Unfortunately, this challenge does not exist.'
  difficulty: 6
  hint: 'You need to trick the hacking progress persistence feature into thinking you solved challenge #99.'
  hintUrl: 'https://bkimminich.gitbooks.io/pwning-owasp-juice-shop/content/part2/sensitive-data-exposure.html#solve-challenge-99'
  key: continueCodeChallenge
-
  name: 'Login Bjoern'
  category: 'Broken Authentication'
  description: 'Log in with Bjoern''s user account <i>without</i> previously changing his password, applying SQL Injection, or hacking his Google account.'
  difficulty: 4
  hint: 'The security flaw behind this challenge is 100% Juice Shop''s fault and 0% Google''s.'
  hintUrl: 'https://bkimminich.gitbooks.io/pwning-owasp-juice-shop/content/part2/broken-authentication.html#log-in-with-bjoerns-user-account'
  key: oauthUserPasswordChallenge
-
  name: 'Login CISO'
  category: 'Broken Authentication'
  description: 'Exploit OAuth 2.0 to log in with the Chief Information Security Officer''s user account.'
  difficulty: 5
  hint: 'Don''t try to beat Google''s OAuth 2.0 service. Rather investigate implementation flaws on Juice Shop''s end.'
  hintUrl: 'https://bkimminich.gitbooks.io/pwning-owasp-juice-shop/content/part2/broken-authentication.html#exploit-oauth-20-to-log-in-with-the-cisos-user-account'
  key: loginCisoChallenge
-
  name: 'Login Support Team'
  category: 'Security Misconfiguration'
  description: 'Log in with the support team''s original user credentials without applying SQL Injection or any other bypass.'
  difficulty: 6
  hint: 'The underlying flaw of this challenge is a lot more human error than technical weakness.'
  hintUrl: 'https://bkimminich.gitbooks.io/pwning-owasp-juice-shop/content/part2/security-misconfiguration.html#log-in-with-the-support-teams-original-user-credentials'
  key: loginSupportChallenge
-
  name: 'Login MC SafeSearch'
  category: 'Sensitive Data Exposure'
  description: 'Log in with MC SafeSearch''s original user credentials without applying SQL Injection or any other bypass.'
  difficulty: 2
  hint: 'You should listen to MC''s hit song "Protect Ya Passwordz".'
  hintUrl: 'https://bkimminich.gitbooks.io/pwning-owasp-juice-shop/content/part2/sensitive-data-exposure.html#log-in-with-mc-safesearchs-original-user-credentials'
  key: loginRapperChallenge
-
  name: 'Premium Paywall'
  category: 'Sensitive Data Exposure'
  description: '<i class="far fa-gem"></i><i class="far fa-gem"></i><i class="far fa-gem"></i><i class="far fa-gem"></i><i class="far fa-gem"></i><!--IvLuRfBJYlmStf9XfL6ckJFngyd9LfV1JaaN/KRTPQPidTuJ7FR+D/nkWJUF+0xUF07CeCeqYfxq+OJVVa0gNbqgYkUNvn//UbE7e95C+6e+7GtdpqJ8mqm4WcPvUGIUxmGLTTAC2+G9UuFCD1DUjg==--><a href="/redirect?to=https://blockchain.info/address/1AbKfgvw9psQ41NbLi8kufDQTezwG8DRZm" target="_blank" class="btn btn-danger btn-xs"><i class="fab fa-btc fa-sm"></i> Unlock Premium Challenge</a> to access exclusive content.'
  difficulty: 6
  hint: 'You do not have to pay anything to unlock this challenge! Nonetheless, donations are very much appreciated.'
  hintUrl: 'https://bkimminich.gitbooks.io/pwning-owasp-juice-shop/content/part2/sensitive-data-exposure.html#unlock-premium-challenge-to-access-exclusive-content'
  key: premiumPaywallChallenge
-
  name: 'Reset Jim''s Password'
  category: 'Broken Authentication'
  description: 'Reset Jim''s password via the <a href="/#/forgot-password">Forgot Password</a> mechanism with <i>the original answer</i> to his security question.'
  difficulty: 3
  hint: 'It''s hard for celebrities to pick a security question from a hard-coded list where the answer is not publicly exposed.'
  hintUrl: 'https://bkimminich.gitbooks.io/pwning-owasp-juice-shop/content/part2/broken-authentication.html#reset-jims-password-via-the-forgot-password-mechanism'
  key: resetPasswordJimChallenge
-
  name: 'Reset Bender''s Password'
  category: 'Broken Authentication'
  description: 'Reset Bender''s password via the <a href="/#/forgot-password">Forgot Password</a> mechanism with <i>the original answer</i> to his security question.'
  difficulty: 4
  hint: 'Not as trivial as Jim''s but still not too difficult with some "Futurama" background knowledge.'
  hintUrl: 'https://bkimminich.gitbooks.io/pwning-owasp-juice-shop/content/part2/broken-authentication.html#reset-benders-password-via-the-forgot-password-mechanism'
  key: resetPasswordBenderChallenge
-
  name: 'Reset Morty''s Password'
  category: 'Security Misconfiguration'
  description: 'Reset Morty''s password via the <a href="/#/forgot-password">Forgot Password</a> mechanism with <i>his obfuscated answer</i> to his security question.'
  difficulty: 5
  hint: 'Find a way to bypass the rate limiting and brute force the obfuscated answer to Morty''s security question.'
  hintUrl: 'https://bkimminich.gitbooks.io/pwning-owasp-juice-shop/content/part2/security-misconfiguration.html#reset-mortys-password-via-the-forgot-password-mechanism'
  key: resetPasswordMortyChallenge
-
  name: 'Reset Bjoern''s Password'
  category: 'Broken Authentication'
  description: 'Reset Bjoern''s password via the <a href="/#/forgot-password">Forgot Password</a> mechanism with <i>the original answer</i> to his security question.'
  difficulty: 5
  hint: 'Nothing a little bit of Facebook stalking couldn''t reveal. Might involve a historical twist.'
  hintUrl: 'https://bkimminich.gitbooks.io/pwning-owasp-juice-shop/content/part2/broken-authentication.html#reset-bjoerns-password-via-the-forgot-password-mechanism'
  key: resetPasswordBjoernChallenge
-
  name: 'NoSQL Injection Tier 1'
  category: 'Injection'
  description: 'Let the server sleep for some time. (It has done more than enough hard work for you)'
  difficulty: 4
  hint: 'This challenge is essentially a stripped-down Denial of Service (DoS) attack.'
  hintUrl: 'https://bkimminich.gitbooks.io/pwning-owasp-juice-shop/content/part2/injection.html#let-the-server-sleep-for-some-time'
  key: noSqlCommandChallenge
-
  name: 'NoSQL Injection Tier 2'
  category: 'Injection'
  description: 'Update multiple product reviews at the same time.'
  difficulty: 4
  hint: 'Take a close look on how the equivalent of UPDATE-statements in MongoDB work.'
  hintUrl: 'https://bkimminich.gitbooks.io/pwning-owasp-juice-shop/content/part2/injection.html#update-multiple-product-reviews-at-the-same-time'
  key: noSqlReviewsChallenge
-
  name: 'NoSQL Injection Tier 3'
  category: 'Injection'
  description: 'All your orders are belong to us!'
  difficulty: 5
  hint: 'Take a close look on how the $where query operator works in MongoDB.'
  hintUrl: 'https://bkimminich.gitbooks.io/pwning-owasp-juice-shop/content/part2/injection.html#all-your-orders-are-belong-to-us'
  key: noSqlOrdersChallenge
-
  name: 'Retrieve Blueprint'
  category: 'Forgotten Content'
  description: 'Deprive the shop of earnings by downloading the blueprint for one of its products.'
  difficulty: 5
  hint: 'The product you might want to give a closer look is the OWASP Juice Shop Logo (3D-printed).'
  hintUrl: 'https://bkimminich.gitbooks.io/pwning-owasp-juice-shop/content/part2/forgotten-content.html#deprive-the-shop-of-earnings-by-downloading-the-blueprint-for-one-of-its-products'
  key: retrieveBlueprintChallenge
-
  name: 'Typosquatting Tier 1'
  category: 'Vulnerable Components'
  description: '<a href="/#/contact">Inform the shop</a> about a <i>typosquatting</i> trick it has become victim of. (Mention the exact name of the culprit)'
  difficulty: 4
  hint: 'This challenge has nothing to do with URLs or domains. Investigate the forgotten developer''s backup file instead.'
  hintUrl: 'https://bkimminich.gitbooks.io/pwning-owasp-juice-shop/content/part2/vulnerable-components.html#inform-the-shop-about-a-typosquatting-trick-it-has-become-victim-of'
  key: typosquattingNpmChallenge
-
  name: 'Typosquatting Tier 2'
  category: 'Vulnerable Components'
  description: '<a href="/#/contact">Inform the shop</a> about a more sneaky instance of <i>typosquatting</i> it fell for. (Mention the exact name of the culprit)'
  difficulty: 5
  hint: 'This challenge has nothing to do with URLs or domains. There is no convenient misplaced file helping you with this one.'
  hintUrl: 'https://bkimminich.gitbooks.io/pwning-owasp-juice-shop/content/part2/vulnerable-components.html#inform-the-shop-about-a-more-sneaky-instance-of-typosquatting-it-fell-for'
  key: typosquattingAngularChallenge
-
  name: 'JWT Issues Tier 1'
  category: 'Vulnerable Components'
  description: 'Forge an essentially unsigned JWT token that impersonates the (non-existing) user <i>jwtn3d@juice-sh.op</i>.'
  difficulty: 5
  hint: 'This challenge exploits a weird option that is supported when signing tokens with JWT.'
  hintUrl: 'https://bkimminich.gitbooks.io/pwning-owasp-juice-shop/content/part2/vulnerable-components.html#forge-an-essentially-unsigned-jwt-token'
  key: jwtTier1Challenge
-
  name: 'JWT Issues Tier 2'
  category: 'Vulnerable Components'
  description: 'Forge an almost properly RSA-signed JWT token that impersonates the (non-existing) user <i>rsa_lord@juice-sh.op</i>.'
  difficulty: 6
  hint: 'This challenge is explicitly not about acquiring the RSA private key used for JWT signing.'
  hintUrl: 'https://bkimminich.gitbooks.io/pwning-owasp-juice-shop/content/part2/vulnerable-components.html#forge-an-almost-properly-rsa-signed-jwt-token'
  key: jwtTier2Challenge
-
  name: 'Misplaced Signature File'
  category: 'Roll your own Security'
  description: 'Access a misplaced <a href="https://github.com/Neo23x0/sigma">SIEM signature</a> file.'
  difficulty: 4
  hint: 'You need to trick a security mechanism into thinking that the file you want has a valid file type.'
  hintUrl: 'https://bkimminich.gitbooks.io/pwning-owasp-juice-shop/content/part2/roll-your-own-security.html#access-a-misplaced-siem-signature-file'
  key: misplacedSignatureFileChallenge
-
  name: 'Deprecated Interface'
  category: 'Forgotten Content'
  description: 'Use a deprecated B2B interface that was not properly shut down.'
  difficulty: 2
  hint: 'The developers who disabled the interface think they could go invisible by just closing their eyes.'
  hintUrl: 'https://bkimminich.gitbooks.io/pwning-owasp-juice-shop/content/part2/forgotten-content.html#use-a-deprecated-b2b-interface-that-was-not-properly-shut-down'
  key: deprecatedInterfaceChallenge
-
  name: 'XXE Tier 1'
  category: 'XXE'
  description: 'Retrieve the content of <code>C:\Windows\system.ini</code> or <code>/etc/passwd</code> from the server.'
  difficulty: 3
  hint: 'The leverage point for this challenge is the deprecated B2B interface.'
  hintUrl: 'https://bkimminich.gitbooks.io/pwning-owasp-juice-shop/content/part2/xxe.html#retrieve-the-content-of-cwindowssystemini-or-etcpasswd-from-the-server'
  key: xxeFileDisclosureChallenge
  disabledEnv:
  - Docker
  - Heroku
-
  name: 'XXE Tier 2'
  category: 'XXE'
  description: 'Give the server something to chew on for quite a while.'
  difficulty: 5
  hint: 'It is not as easy as sending a large amount of data directly to the deprecated B2B interface.'
  hintUrl: 'https://bkimminich.gitbooks.io/pwning-owasp-juice-shop/content/part2/xxe.html#give-the-server-something-to-chew-on-for-quite-a-while'
  key: xxeDosChallenge
  disabledEnv:
  - Docker
  - Heroku
-
  name: 'RCE Tier 1'
  category: 'Insecure Deserialization'
  description: 'Perform a Remote Code Execution that would keep a less hardened application busy <em>forever</em>.'
  difficulty: 5
  hint: 'The feature you need to exploit for this challenge is not directly advertised anywhere.'
  hintUrl: 'https://bkimminich.gitbooks.io/pwning-owasp-juice-shop/content/part2/insecure-deserialization.html#perform-a-remote-code-execution-that-would-keep-a-less-hardened-application-busy-forever'
  key: rceChallenge
-
  name: 'RCE Tier 2'
  category: 'Insecure Deserialization'
  description: 'Perform a Remote Code Execution that occupies the server for a while without using infinite loops.'
  difficulty: 6
  hint: 'Your attack payload must not trigger the protection against too many iterations.'
  hintUrl: 'https://bkimminich.gitbooks.io/pwning-owasp-juice-shop/content/part2/insecure-deserialization.html#perform-a-remote-code-execution-that-occupies-the-server-for-a-while-without-using-infinite-loops'
  key: rceOccupyChallenge
-
  name: 'Blockchain Tier 1'
  category: 'Security through Obscurity'
  description: 'Learn about the Token Sale before its official announcement.'
  difficulty: 3
  hint: 'The developers truly believe in "Security through Obscurity" over actual access restrictions.'
  hintUrl: 'https://bkimminich.gitbooks.io/pwning-owasp-juice-shop/content/part2/security-through-obscurity.html#learn-about-the-token-sale-before-its-official-announcement'
  key: tokenSaleChallenge
-
  name: 'Security Policy'
  category: 'Roll your own Security'
  description: 'Behave like any "white-hat" should.'
  difficulty: 2
  hint: 'Undoubtably you want to read our security policy before conducting any research on our application.'
  hintUrl: 'https://bkimminich.gitbooks.io/pwning-owasp-juice-shop/content/part2/roll-your-own-security.html#behave-like-any-white-hat-should'
  key: securityPolicyChallenge
-
  name: 'Steganography Tier 1'
  category: 'Security through Obscurity'
  description: '<a href="/#/contact">Rat out</a> a notorious character hiding in plain sight in the shop. (Mention the exact name of the character)'
  difficulty: 4
  hint: 'No matter how good your eyes are, you will need tool assistance for this challenge.'
  hintUrl: 'https://bkimminich.gitbooks.io/pwning-owasp-juice-shop/content/part2/security-through-obscurity.html#rat-out-a-notorious-character-hiding-in-plain-sight-in-the-shop'
  key: hiddenImageChallenge
-
  name: 'Supply Chain Attack'
  category: 'Broken Authentication'
  description: '<a href="/#/contact">Inform the development team</a> about a danger to some of <em>their</em> credentials. (Send them the URL of the <em>original report</em> or the CVE of this vulnerability)'
  difficulty: 5
  hint: 'This vulnerability will not affect any customer of the shop. It is aimed exclusively at its developers.'
  hintUrl: 'https://bkimminich.gitbooks.io/pwning-owasp-juice-shop/content/part2/broken-authentication.html#inform-the-development-team-about-a-danger-to-some-of-their-credentials'
  key: supplyChainAttackChallenge
-
  name: 'Christmas Special'
  category: 'Injection'
  description: 'Order the Christmas special offer of 2014.'
  difficulty: 3
  hint: 'Find out how the application handles unavailable products and try to find a loophole.'
  hintUrl: 'https://bkimminich.gitbooks.io/pwning-owasp-juice-shop/content/part2/injection.html#order-the-christmas-special-offer-of-2014'
  key: christmasSpecialChallenge
-
  name: 'User Credentials'
  category: 'Injection'
  description: 'Retrieve a list of all user credentials via SQL Injection'
  difficulty: 4
  hint: 'Craft a UNION SELECT attack string against an endpoint that offers an unnecessary way to filter data.'
  hintUrl: 'https://bkimminich.gitbooks.io/pwning-owasp-juice-shop/content/part2/injection.html#retrieve-a-list-of-all-user-credentials-via-sql-injection'
  key: unionSqlInjectionChallenge
-
  name: 'Admin Registration'
  category: 'Improper Input Validation'
  description: 'Get registered as admin user.'
  difficulty: 3
  hint: 'Assign the unassignable.'
  hintUrl: 'https://bkimminich.gitbooks.io/pwning-owasp-juice-shop/content/part2/improper-input-validation.html#get-registered-as-admin-user'
  key: registerAdminChallenge
-
  name: 'XSS Tier 0'
  category: 'XSS'
  description: 'Perform a <i>reflected</i> XSS attack with <code>&lt;iframe src="javascript:alert(`xss`)"&gt;</code>.'
  difficulty: 1
  hint: 'Look for an input field where its content appears in the response HTML when its form is submitted.'
  hintUrl: 'https://bkimminich.gitbooks.io/pwning-owasp-juice-shop/content/part2/xss.html#perform-a-reflected-xss-attack'
  key: reflectedXssChallenge
-
  name: 'XSS Tier 1'
  category: 'XSS'
  description: 'Perform a <i>DOM</i> XSS attack with <code>&lt;iframe src="javascript:alert(`xss`)"&gt;</code>.'
  difficulty: 1
  hint: 'Look for an input field where its content appears in the HTML when its form is submitted.'
  hintUrl: 'https://bkimminich.gitbooks.io/pwning-owasp-juice-shop/content/part2/xss.html#perform-a-reflected-xss-attack'
  key: localXssChallenge
-
  name: 'XSS Tier 2'
  category: 'XSS'
  description: 'Perform a <i>persisted</i> XSS attack with <code>&lt;iframe src="javascript:alert(`xss`)"&gt;</code> bypassing a <i>client-side</i> security mechanism.'
  difficulty: 3
  hint: 'Only some input fields validate their input. Even less of these are persisted in a way where their content is shown on another screen.'
  hintUrl: 'https://bkimminich.gitbooks.io/pwning-owasp-juice-shop/content/part2/xss.html#perform-a-persisted-xss-attack-bypassing-a-client-side-security-mechanism'
  key: persistedXssChallengeUser
-
  name: 'XSS Tier 3'
  category: 'XSS'
  description: 'Perform a <i>persisted</i> XSS attack with <code>&lt;iframe src="javascript:alert(`xss`)"&gt;</code> without using the frontend application at all.'
  difficulty: 3
  hint: 'You need to work with the server-side API directly. Try different HTTP verbs on different entities exposed through the API.'
  hintUrl: 'https://bkimminich.gitbooks.io/pwning-owasp-juice-shop/content/part2/xss.html#perform-a-persisted-xss-attack-without-using-the-frontend-application-at-all'
  key: restfulXssChallenge
-
  name: 'XSS Tier 4'
  category: 'XSS'
  description: 'Perform a <i>persisted</i> XSS attack with <code>&lt;iframe src="javascript:alert(`xss`)"&gt;</code> bypassing a <i>server-side</i> security mechanism.'
  difficulty: 4
  hint: 'The "Comment" field in the "Contact Us" screen is where you want to put your focus on.'
  hintUrl: 'https://bkimminich.gitbooks.io/pwning-owasp-juice-shop/content/part2/xss.html#perform-a-persisted-xss-attack-bypassing-a-server-side-security-mechanism'
  key: persistedXssChallengeFeedback
-
<<<<<<< HEAD
  name: 'SSTi'
  category: 'Injection'
  description: 'Infect the server with malware by abusing arbitrary command execution.'
  difficulty: 6
  hint: 'The search for a personal identity is the life of a man.'
  hintUrl: 'https://bkimminich.gitbooks.io/pwning-owasp-juice-shop/content/part2/injection.html#infect-the-server-with-malware-by-abusing-arbitrary-command-execution'
  key: sstiChallenge
-
  name: 'SSRF'
  category: 'Broken Access Control'
  description: 'Request a hidden resource on server through server.'
  difficulty: 6
  hint: 'Reverse the Bad and it gets Good again.'
  hintUrl: 'https://bkimminich.gitbooks.io/pwning-owasp-juice-shop/content/part2/broken-access-control.html#request-a-hidden-resource-on-server-through-server'
  key: ssrfChallenge
  
=======
  name: 'CSRF'
  category: 'Broken Authentication'
  description: 'Change Bender''s password into <i>slurmCl4ssic</i> without using SQL Injection.'
  difficulty: 5
  hint: 'The fact that the name of this challenge is "CSRF" is already a huge hint.'
  hintUrl: 'https://bkimminich.gitbooks.io/pwning-owasp-juice-shop/content/part2/broken-authentication.html#change-benders-password-into-slurmcl4ssic-without-using-sql-injection'
  key: csrfChallenge
-
  name: 'XSS Tier 5'
  category: 'XSS'
  description: 'Perform a <i>persisted</i> XSS attack with <code>&lt;iframe src="javascript:alert(`xss`)"&gt;</code> through an HTTP header.'
  difficulty: 4
  hint: 'Finding a piece of displayed information that could originate from an HTTP header is the part of this challenge.'
  hintUrl: 'https://bkimminich.gitbooks.io/pwning-owasp-juice-shop/content/part2/xss.html#perform-a-persisted-xss-attack-through-an-http-header'
  key: httpHeaderXssChallenge
>>>>>>> ceda5e26
<|MERGE_RESOLUTION|>--- conflicted
+++ resolved
@@ -541,7 +541,22 @@
   hintUrl: 'https://bkimminich.gitbooks.io/pwning-owasp-juice-shop/content/part2/xss.html#perform-a-persisted-xss-attack-bypassing-a-server-side-security-mechanism'
   key: persistedXssChallengeFeedback
 -
-<<<<<<< HEAD
+  name: 'CSRF'
+  category: 'Broken Authentication'
+  description: 'Change Bender''s password into <i>slurmCl4ssic</i> without using SQL Injection.'
+  difficulty: 5
+  hint: 'The fact that the name of this challenge is "CSRF" is already a huge hint.'
+  hintUrl: 'https://bkimminich.gitbooks.io/pwning-owasp-juice-shop/content/part2/broken-authentication.html#change-benders-password-into-slurmcl4ssic-without-using-sql-injection'
+  key: csrfChallenge
+-
+  name: 'XSS Tier 5'
+  category: 'XSS'
+  description: 'Perform a <i>persisted</i> XSS attack with <code>&lt;iframe src="javascript:alert(`xss`)"&gt;</code> through an HTTP header.'
+  difficulty: 4
+  hint: 'Finding a piece of displayed information that could originate from an HTTP header is the part of this challenge.'
+  hintUrl: 'https://bkimminich.gitbooks.io/pwning-owasp-juice-shop/content/part2/xss.html#perform-a-persisted-xss-attack-through-an-http-header'
+  key: httpHeaderXssChallenge
+-
   name: 'SSTi'
   category: 'Injection'
   description: 'Infect the server with malware by abusing arbitrary command execution.'
@@ -557,21 +572,4 @@
   hint: 'Reverse the Bad and it gets Good again.'
   hintUrl: 'https://bkimminich.gitbooks.io/pwning-owasp-juice-shop/content/part2/broken-access-control.html#request-a-hidden-resource-on-server-through-server'
   key: ssrfChallenge
-  
-=======
-  name: 'CSRF'
-  category: 'Broken Authentication'
-  description: 'Change Bender''s password into <i>slurmCl4ssic</i> without using SQL Injection.'
-  difficulty: 5
-  hint: 'The fact that the name of this challenge is "CSRF" is already a huge hint.'
-  hintUrl: 'https://bkimminich.gitbooks.io/pwning-owasp-juice-shop/content/part2/broken-authentication.html#change-benders-password-into-slurmcl4ssic-without-using-sql-injection'
-  key: csrfChallenge
--
-  name: 'XSS Tier 5'
-  category: 'XSS'
-  description: 'Perform a <i>persisted</i> XSS attack with <code>&lt;iframe src="javascript:alert(`xss`)"&gt;</code> through an HTTP header.'
-  difficulty: 4
-  hint: 'Finding a piece of displayed information that could originate from an HTTP header is the part of this challenge.'
-  hintUrl: 'https://bkimminich.gitbooks.io/pwning-owasp-juice-shop/content/part2/xss.html#perform-a-persisted-xss-attack-through-an-http-header'
-  key: httpHeaderXssChallenge
->>>>>>> ceda5e26
+  