language: node_js
node_js:
<<<<<<< HEAD
  - 10
  - 9
  - 8
=======
- 9
- 8
>>>>>>> 6c784270
branches:
  except:
  - gh-pages
  - l10n_develop
addons:
  apt:
    packages:
    - xvfb
  chrome: stable
  code_climate:
    repo_token:
      secure: NC3ew4c92DO4SAdbJvaZkaRnEZaZcAr9NcxOeraqAKHRXY3COnerWGR8+kIE9KiadcRdatmu0sSjWldDcAZfmMwOraMI9CDkqdPSjtjciCVEFdGi+OPOvMY/gOJU6XeM7lsO5MvYD7mqChl2gR6s7IO/klPahf53c97PPDo3C90=
env:
  global:
  - DISPLAY=:99
before_install:
- rm -rf node_modules
before_script:
- npm install grunt-cli -g
- sh -e /etc/init.d/xvfb start
- sleep 3
script:
- npm test
- npm run frisby
- NODE_ENV=ctf npm run protractor
after_success:
- "./node_modules/.bin/lcov-result-merger 'build/reports/coverage/*/lcov.info' 'build/reports/coverage/lcov_merged.info'"
- "./node_modules/.bin/codeclimate-test-reporter < ./build/reports/coverage/lcov_merged.info"
notifications:
  email:
  - secure: ADLqaNm7lR8sgCkSz7eWtWdm8zZ9OsbkcQAi2nm7hQPWAkTWPfr9qeOBh39Z3PZvkgDdlUpNZc/uPlcEGEILznJRF3HlQjWrWksNNtY3xaRc01B4uXlDbODjttb6v9mOqkwUqRfQLeerOqNynNSkT129+mz4FANn0+oucZ3EuQc=
  - secure: HhhSoqY87yd8Hkt+cfXk9XXDJeWViYQoPq8f7SJofkwSWtxfOS9GNbOUehZJDqjBMARoGi3SJBImRbisnwfMcEhKpSZs2S4Osdwk2Ayy0h8V/O+qHhiEuJq1mPbAWrYNGQerz16Ec4SbX6hPnAEle2SUwjbPUnfRRCROsJqfm0o=
  webhooks:
    urls:
    - secure: QZ3/2h7hThg527PX1z7kTTRGL5jEbTTHRbetYHt8Gzgdhvtruq4cjxMQZdUcmxKlncAhoB976iFl/Ja9EpExgrXnt/Tj0Aft6JDc7g8y0kuD/SiQpFT7d46R7vOTJeFHyMzfQN9M/h81DXrG+VO5OPGR/QYNa39kMzkTc86tt1E=
    on_success: always
    on_failure: always
    on_start: never
  slack:
    rooms:
      secure: jis/Fcasy+4QCqg6SZnf1XxXTNFrQENutYCN4QuMUQbfiD6QsLxTQS5o0MZ8e9EYTdptUXmjjgkaEulxO5fIUtmDcOrKcPxToDMjyCZEglfEf9CzRVRap7LnZwoCZ5yet/0E68qt4QhfTgfwYc9QIfSZo45rdyNS6BXI2vomGqE=
    on_success: change
    on_failure: change
    on_start: never
    on_pull_requests: false
before_deploy:
- rm -rf node_modules
- npm install --production
- grunt package
deploy:
- provider: heroku
  api_key:
    secure: faVT3Ne/O7lVo0+pTm6RcXss0ivvSoODaxMkiVwdpk/51/EsRd4+/Gjmp3RGPmW5H5luOephsI8uFMMhgKiu5i3NV58ZSx29Z0aby+bfIhesZGZqJQvxeW8B0J8vlQFnEHP6xc6SAlXSdNjNpDeBaV7WSFSGKGp4Nh5QyO2ySLI=
  app:
    master: juice-shop
    develop: juice-shop-staging
  on:
    repo: bkimminich/juice-shop
    node: 10
- provider: releases
  overwrite: true
  api_key:
    secure: fHybcH65ZdS5ITVKH2tIVBITVSiRQJ1AuWqLP16gyAz5pdmWbLM5gA/74zCozanRmuB+7pGFbhDNm075JWoEDVrWSFDLnNiXvfgUYa4oVEiWZlLvOfSARaU3AQPlVvFVhIbG9SA5IEwTtNFbyHjqLjGn/DSBpiIDqqxhF57vw7Q=
  file: dist/*
  skip_cleanup: true
  file_glob: true
  draft: true
  tag_name: "$TRAVIS_TAG"
  on:
    repo: bkimminich/juice-shop
    tags: true<|MERGE_RESOLUTION|>--- conflicted
+++ resolved
@@ -1,13 +1,8 @@
 language: node_js
 node_js:
-<<<<<<< HEAD
   - 10
   - 9
   - 8
-=======
-- 9
-- 8
->>>>>>> 6c784270
 branches:
   except:
   - gh-pages
