--- conflicted
+++ resolved
@@ -1,10 +1,6 @@
 {
   "name": "juice-shop",
-<<<<<<< HEAD
   "version": "8.0.0-SNAPSHOT",
-=======
-  "version": "7.2.2",
->>>>>>> 0ce71ce8
   "description": "An intentionally insecure JavaScript Web Application",
   "homepage": "http://owasp-juice.shop",
   "author": "Björn Kimminich <bjoern.kimminich@owasp.org> (https://www.owasp.org/index.php/User:Bjoern_Kimminich)",
