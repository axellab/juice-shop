--- conflicted
+++ resolved
@@ -43,9 +43,5 @@
     suffix: '.json'
   })
   $translateProvider.determinePreferredLanguage()
-<<<<<<< HEAD
-  $translateProvider.fallbackLanguage('en_US')
-=======
   $translateProvider.fallbackLanguage('en')
->>>>>>> e6604b3c
 }])