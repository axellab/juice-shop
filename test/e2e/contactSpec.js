const config = require('config')

describe('/#/contact', () => {
  let comment, rating, submitButton

  protractor.beforeEach.login({ email: 'admin@' + config.get('application.domain'), password: 'admin123' })

  beforeEach(() => {
    browser.get('/#/contact')
    comment = element(by.model('feedback.comment'))
    rating = element(by.model('feedback.rating'))
    submitButton = element(by.id('submitButton'))
  })

  describe('challenge "forgedFeedback"', () => {
    it('should be possible to provide feedback as another user', () => {
      browser.executeScript('document.getElementById("userId").removeAttribute("ng-hide");')
      browser.executeScript('document.getElementById("userId").removeAttribute("class");')

      const UserId = element(by.model('feedback.UserId'))
      UserId.clear()
      UserId.sendKeys('2')
      comment.sendKeys('Picard stinks!')
      rating.click()

      submitButton.click()

      browser.get('/#/administration')
      const feedbackUserId = element.all(by.repeater('feedback in feedbacks').column('UserId'))
      expect(feedbackUserId.last().getText()).toMatch('2')
    })

    protractor.expect.challengeSolved({ challenge: 'Forged Feedback' })
  })

  it('should sanitize script from comments to remove potentially malicious html', () => {
    comment.sendKeys('Sani<script>alert("ScriptXSS")</script>tizedScript')
    rating.click()

    submitButton.click()

    expectPersistedCommentToMatch(/SanitizedScript/)
  })

  it('should sanitize image from comments to remove potentially malicious html', () => {
    comment.sendKeys('Sani<img src="alert("ImageXSS")"/>tizedImage')
    rating.click()

    submitButton.click()

    expectPersistedCommentToMatch(/SanitizedImage/)
  })

  it('should sanitize iframe from comments to remove potentially malicious html', () => {
    comment.sendKeys('Sani<iframe src="alert("IFrameXSS")"></iframe>tizedIFrame')
    rating.click()

    submitButton.click()

    expectPersistedCommentToMatch(/SanitizedIFrame/)
  })

  describe('challenge "xss4"', () => {
    it('should be possible to trick the sanitization with a masked XSS attack', () => {
      const EC = protractor.ExpectedConditions

      comment.sendKeys('<<script>Foo</script>script>alert("XSS4")<</script>/script>')
      rating.click()

      submitButton.click()

      browser.get('/#/about')
      browser.wait(EC.alertIsPresent(), 5000, "'XSS4' alert is not present")
      browser.switchTo().alert().then(alert => {
        expect(alert.getText()).toEqual('XSS4')
        alert.accept()
      })

      browser.get('/#/administration')
      browser.wait(EC.alertIsPresent(), 5000, "'XSS4' alert is not present")
      browser.switchTo().alert().then(alert => {
        expect(alert.getText()).toEqual('XSS4')
        alert.accept()
        element.all(by.repeater('feedback in feedbacks')).last().element(by.css('.fa-trash')).click()
      })
    })

    protractor.expect.challengeSolved({ challenge: 'XSS Tier 4' })
  })

  describe('challenge "vulnerableComponent"', () => {
    it('should be possible to post known vulnerable component(s) as feedback', () => {
<<<<<<< HEAD
      comment.sendKeys('sanitize-html 1.4.2 is non-recursive.')
      comment.sendKeys('sequelize 1.7.11 allows SQL Injection.')
      comment.sendKeys('express-jwt 0.1.3 has broken crypto.')
=======
      comment.sendKeys('sanitize-html 1.4.2 is vulnerable to masking attacks because it does not act recursively.')
>>>>>>> bcc90321
      rating.click()

      submitButton.click()
    })

    protractor.expect.challengeSolved({ challenge: 'Vulnerable Library' })
  })

  describe('challenge "weirdCrypto"', () => {
    it('should be possible to post weird crypto algorithm/library as feedback', () => {
      comment.sendKeys('The following libraries are bad for crypto: z85, base85, md5 and hashids')
      rating.click()

      submitButton.click()
    })

    protractor.expect.challengeSolved({ challenge: 'Weird Crypto' })
  })

  describe('challenge "typosquattingNpm"', () => {
    it('should be possible to post typosquatting NPM package as feedback', () => {
      comment.sendKeys('You are a typosquatting victim of this NPM package: epilogue-js')
      rating.click()

      submitButton.click()
    })

    protractor.expect.challengeSolved({ challenge: 'Typosquatting Tier 1' })
  })

  describe('challenge "typosquattingBower"', () => {
    it('should be possible to post typosquatting Bower package as feedback', () => {
      comment.sendKeys('You are a typosquatting victim of this Bower package: angular-tooltipps')
      rating.click()

      submitButton.click()
    })

    protractor.expect.challengeSolved({ challenge: 'Typosquatting Tier 2' })
  })

  describe('challenge "zeroStars"', () => {
    it('should be possible to post feedback with zero stars by clicking rating twice', () => {
      browser.executeScript('var $http = angular.injector([\'juiceShop\']).get(\'$http\'); $http.post(\'/api/Feedbacks\', {comment: \'This is the worst shop I have ever been to!\', rating: 0});')
    })

    protractor.expect.challengeSolved({ challenge: 'Zero Stars' })
  })
})

function expectPersistedCommentToMatch (expectation) {
  browser.get('/#/administration')
  const feedbackComments = element.all(by.repeater('feedback in feedbacks').column('comment'))
  expect(feedbackComments.last().getText()).toMatch(expectation)
}<|MERGE_RESOLUTION|>--- conflicted
+++ resolved
@@ -90,13 +90,8 @@
 
   describe('challenge "vulnerableComponent"', () => {
     it('should be possible to post known vulnerable component(s) as feedback', () => {
-<<<<<<< HEAD
       comment.sendKeys('sanitize-html 1.4.2 is non-recursive.')
-      comment.sendKeys('sequelize 1.7.11 allows SQL Injection.')
       comment.sendKeys('express-jwt 0.1.3 has broken crypto.')
-=======
-      comment.sendKeys('sanitize-html 1.4.2 is vulnerable to masking attacks because it does not act recursively.')
->>>>>>> bcc90321
       rating.click()
 
       submitButton.click()
