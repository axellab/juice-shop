--- conflicted
+++ resolved
@@ -20,19 +20,12 @@
     expect(this.res.json).to.have.been.calledWith({user: {id: undefined, email: undefined, lastLoginIp: undefined}})
   })
 
-<<<<<<< HEAD
-  it('should return ID and email of user belonging to authorization token from the request', () => {
-    this.req.headers = { authorization: 'Bearer token12345' }
-    require('../../lib/insecurity').authenticatedUsers.put('token12345', {data: {id: 42, email: 'test@juice-sh.op', lastLoginIp: 'x.x.x.x'}})
-=======
   it('should return ID and email of user belonging to cookie from the request', () => {
     this.req.cookies.token = 'token12345'
     this.req.query.callback = undefined
-    require('../../lib/insecurity').authenticatedUsers.put('token12345', {data: {id: 42, email: 'test@juice-sh.op'}})
->>>>>>> 52e59f12
-
+    require('../../lib/insecurity').authenticatedUsers.put('token12345', {data: {id: 42, email: 'test@juice-sh.op', lastLoginIp: '0.0.0.0'}})
     retrieveLoggedInUser()(this.req, this.res)
 
-    expect(this.res.json).to.have.been.calledWith({ user: {id: 42, email: 'test@juice-sh.op', lastLoginIp: 'x.x.x.x'} })
+    expect(this.res.json).to.have.been.calledWith({ user: {id: 42, email: 'test@juice-sh.op', lastLoginIp: '0.0.0.0'} })
   })
 })